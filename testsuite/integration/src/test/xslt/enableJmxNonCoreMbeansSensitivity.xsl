--- conflicted
+++ resolved
@@ -22,11 +22,7 @@
   -->
 
 <xsl:stylesheet version="1.0" xmlns:xsl="http://www.w3.org/1999/XSL/Transform"
-<<<<<<< HEAD
-                xmlns="urn:jboss:domain:4.2"
-=======
                 xmlns="urn:jboss:domain:5.0"
->>>>>>> a5469224
         >
     <xsl:output indent="yes"/>
 
