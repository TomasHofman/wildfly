--- conflicted
+++ resolved
@@ -687,19 +687,6 @@
             </build>
         </profile>
 
-<<<<<<< HEAD
-        <!-- Test against EE 9 dist -->
-        <profile>
-            <id>ee9.profile</id>
-            <activation>
-                <property>
-                    <name>ts.ee9</name>
-                </property>
-            </activation>
-            <build>
-                <plugins>
-=======
-
         <!-- Test against bootable jar -->
         <profile>
             <id>bootablejar.profile</id>
@@ -998,28 +985,10 @@
                     </plugin>
 
 
->>>>>>> 1227e5c4
                     <plugin>
                         <groupId>org.apache.maven.plugins</groupId>
                         <artifactId>maven-surefire-plugin</artifactId>
                         <executions>
-<<<<<<< HEAD
-                            <!--Re-enable the default surefire execution. -->
-                            <execution>
-                                <id>default-test</id>
-                                <phase>test</phase>
-                                <configuration>
-                                    <excludes>
-                                        <!-- requires legacy-security -->
-                                        <exclude>org/jboss/as/test/integration/web/security/WebSecurity*TestCase.java</exclude>
-                                        <exclude>org/jboss/as/test/integration/web/security/external/WebSecurity*TestCase.java</exclude>
-                                        <exclude>org/jboss/as/test/integration/web/security/form/WebSecuritySimpleRoleMappingTestCase.java</exclude>
-                                        <exclude>org/jboss/as/test/integration/web/security/jaspi/WebSecurity*TestCase.java</exclude>
-                                        <!-- TODO rework these to handle EE 9 -->
-                                        <exclude>org/jboss/as/test/integration/web/annotationsmodule/WebModuleDeploymentTestCase.java</exclude>
-                                        <exclude>org/jboss/as/test/integration/web/jsp/taglib/external/ExternalTagLibTestCase.java</exclude>
-                                    </excludes>
-=======
                             <!-- Disable default-test -->
                             <execution>
                                 <id>default-test</id>
@@ -1178,7 +1147,6 @@
                                             org.wildfly.arquillian:wildfly-arquillian-container-managed
                                         </classpathDependencyExclude>
                                     </classpathDependencyExcludes>
->>>>>>> 1227e5c4
                                 </configuration>
                             </execution>
                         </executions>
@@ -1187,5 +1155,42 @@
             </build>
         </profile>
 
+        <!-- Test against EE 9 dist -->
+        <profile>
+            <id>ee9.profile</id>
+            <activation>
+                <property>
+                    <name>ts.ee9</name>
+                </property>
+            </activation>
+            <build>
+                <plugins>
+                    <plugin>
+                        <groupId>org.apache.maven.plugins</groupId>
+                        <artifactId>maven-surefire-plugin</artifactId>
+                        <executions>
+                            <!--Re-enable the default surefire execution. -->
+                            <execution>
+                                <id>default-test</id>
+                                <phase>test</phase>
+                                <configuration>
+                                    <excludes>
+                                        <!-- requires legacy-security -->
+                                        <exclude>org/jboss/as/test/integration/web/security/WebSecurity*TestCase.java</exclude>
+                                        <exclude>org/jboss/as/test/integration/web/security/external/WebSecurity*TestCase.java</exclude>
+                                        <exclude>org/jboss/as/test/integration/web/security/form/WebSecuritySimpleRoleMappingTestCase.java</exclude>
+                                        <exclude>org/jboss/as/test/integration/web/security/jaspi/WebSecurity*TestCase.java</exclude>
+                                        <!-- TODO rework these to handle EE 9 -->
+                                        <exclude>org/jboss/as/test/integration/web/annotationsmodule/WebModuleDeploymentTestCase.java</exclude>
+                                        <exclude>org/jboss/as/test/integration/web/jsp/taglib/external/ExternalTagLibTestCase.java</exclude>
+                                    </excludes>
+                                </configuration>
+                            </execution>
+                        </executions>
+                    </plugin>
+                </plugins>
+            </build>
+        </profile>
+
     </profiles>
 </project>