/*
 * JBoss, Home of Professional Open Source.
 * Copyright 2013, Red Hat, Inc., and individual contributors
 * as indicated by the @author tags. See the copyright.txt file in the
 * distribution for a full listing of individual contributors.
 *
 * This is free software; you can redistribute it and/or modify it
 * under the terms of the GNU Lesser General Public License as
 * published by the Free Software Foundation; either version 2.1 of
 * the License, or (at your option) any later version.
 *
 * This software is distributed in the hope that it will be useful,
 * but WITHOUT ANY WARRANTY; without even the implied warranty of
 * MERCHANTABILITY or FITNESS FOR A PARTICULAR PURPOSE. See the GNU
 * Lesser General Public License for more details.
 *
 * You should have received a copy of the GNU Lesser General Public
 * License along with this software; if not, write to the Free
 * Software Foundation, Inc., 51 Franklin St, Fifth Floor, Boston, MA
 * 02110-1301 USA, or see the FSF site: http://www.fsf.org.
 */

package org.jboss.as.test.integration.ee.concurrent;

import org.jboss.arquillian.container.test.api.Deployment;
import org.jboss.arquillian.junit.Arquillian;
import org.jboss.arquillian.test.api.ArquillianResource;
import org.jboss.as.arquillian.container.ManagementClient;
import org.jboss.as.controller.PathAddress;
import org.jboss.as.controller.PathElement;
import org.jboss.as.controller.operations.common.Util;
import org.jboss.as.ee.subsystem.EESubsystemModel;
import org.jboss.as.ee.subsystem.EeExtension;
import org.jboss.as.ee.subsystem.ManagedExecutorServiceMetricsAttributes;
import org.jboss.as.ee.subsystem.ManagedExecutorServiceResourceDefinition;
import org.jboss.as.ee.subsystem.ManagedScheduledExecutorServiceResourceDefinition;
import org.jboss.dmr.ModelNode;
import org.jboss.logging.Logger;
import org.jboss.remoting3.security.RemotingPermission;
import org.jboss.shrinkwrap.api.Archive;
import org.jboss.shrinkwrap.api.ShrinkWrap;
import org.jboss.shrinkwrap.api.asset.StringAsset;
import org.jboss.shrinkwrap.api.spec.JavaArchive;
import org.junit.Assert;
import org.junit.Test;
import org.junit.runner.RunWith;
import org.wildfly.extension.requestcontroller.RequestControllerExtension;

import javax.enterprise.concurrent.ManagedExecutorService;
import javax.naming.InitialContext;
import java.io.FilePermission;
import java.io.IOException;
import java.util.concurrent.BrokenBarrierException;
import java.util.concurrent.CyclicBarrier;
import java.util.concurrent.ExecutionException;
import java.util.concurrent.Future;
import java.util.concurrent.RejectedExecutionException;

import static org.jboss.as.controller.descriptions.ModelDescriptionConstants.ALLOW_RESOURCE_SERVICE_RESTART;
import static org.jboss.as.controller.descriptions.ModelDescriptionConstants.FAILURE_DESCRIPTION;
import static org.jboss.as.controller.descriptions.ModelDescriptionConstants.OPERATION_HEADERS;
import static org.jboss.as.controller.descriptions.ModelDescriptionConstants.RESULT;
import static org.jboss.as.controller.descriptions.ModelDescriptionConstants.SUBSYSTEM;
import static org.jboss.as.test.shared.integration.ejb.security.PermissionUtils.createPermissionsXmlAsset;

/**
 * Test case for managed executor runtime stats
 *
 * @author Eduardo Martins
 */
@RunWith(Arquillian.class)
public class ManagedExecutorServiceMetricsTestCase {

    private static final Logger logger = Logger.getLogger(ManagedExecutorServiceMetricsTestCase.class);

    private static final PathAddress REQUEST_CONTROLLER_PATH_ADDRESS = PathAddress.pathAddress(PathElement.pathElement(SUBSYSTEM, RequestControllerExtension.SUBSYSTEM_NAME));
    private static final PathAddress EE_SUBSYSTEM_PATH_ADDRESS = PathAddress.pathAddress(PathElement.pathElement(SUBSYSTEM, EeExtension.SUBSYSTEM_NAME));
    private static final String RESOURCE_NAME = ManagedExecutorServiceMetricsTestCase.class.getSimpleName();

    private static final String ACTIVE_REQUEST_ATTRIBUTE_NAME = "active-requests";
    private static final String MAX_REQUEST_ATTRIBUTE_NAME = "max-requests";

    @ArquillianResource
    private ManagementClient managementClient;

    @Deployment
    public static Archive<?> deploy() {
        return ShrinkWrap.create(JavaArchive.class, ManagedExecutorServiceMetricsTestCase.class.getSimpleName() + ".jar")
                .addClasses(ManagedExecutorServiceMetricsTestCase.class)
                .addAsManifestResource(new StringAsset("Dependencies: org.jboss.as.controller, org.jboss.as.ee, org.jboss.remoting\n"), "MANIFEST.MF")
                .addAsManifestResource(createPermissionsXmlAsset(
                        new RemotingPermission("createEndpoint"),
                        new RemotingPermission("connect"),
                        new FilePermission(System.getProperty("jboss.inst") + "/standalone/tmp/auth/*", "read")
                ), "permissions.xml");
    }

    @Test
    public void testManagedExecutorServiceManagement() throws Exception {
        final PathAddress pathAddress = EE_SUBSYSTEM_PATH_ADDRESS.append(EESubsystemModel.MANAGED_EXECUTOR_SERVICE, RESOURCE_NAME);
        // add
        final ModelNode addOperation = Util.createAddOperation(pathAddress);
        final String jndiName = "java:jboss/ee/concurrency/executor/" + RESOURCE_NAME;
        addOperation.get(ManagedExecutorServiceResourceDefinition.JNDI_NAME).set(jndiName);
        // note: threads will increase till CORE_THREADS config value, then reuses if has idle thread
        addOperation.get(ManagedExecutorServiceResourceDefinition.CORE_THREADS).set(2);
        // task will be considered hung if duration > 1s
        addOperation.get(ManagedExecutorServiceResourceDefinition.HUNG_TASK_THRESHOLD).set(1000);
        final ModelNode addResult = managementClient.getControllerClient().execute(addOperation);
        Assert.assertFalse(addResult.get(FAILURE_DESCRIPTION).toString(), addResult.get(FAILURE_DESCRIPTION).isDefined());
        try {
            final ManagedExecutorService executorService = InitialContext.doLookup(jndiName);
            Assert.assertNotNull(executorService);
            testRuntimeStats(pathAddress, executorService);
        } finally {
            // remove
            final ModelNode removeOperation = Util.createRemoveOperation(pathAddress);
            removeOperation.get(OPERATION_HEADERS, ALLOW_RESOURCE_SERVICE_RESTART).set(true);
            final ModelNode removeResult = managementClient.getControllerClient().execute(removeOperation);
            Assert.assertFalse(removeResult.get(FAILURE_DESCRIPTION).toString(), removeResult.get(FAILURE_DESCRIPTION)
                    .isDefined());
        }
    }

    @Test
    public void testManagedScheduledExecutorServiceManagement() throws Exception {
        final PathAddress pathAddress = EE_SUBSYSTEM_PATH_ADDRESS.append(EESubsystemModel.MANAGED_SCHEDULED_EXECUTOR_SERVICE, RESOURCE_NAME);
        // add
        final ModelNode addOperation = Util.createAddOperation(pathAddress);
        final String jndiName = "java:jboss/ee/concurrency/scheduledexecutor/" + RESOURCE_NAME;
        addOperation.get(ManagedScheduledExecutorServiceResourceDefinition.JNDI_NAME).set(jndiName);
        // note: threads will increase till CORE_THREADS config value, then reuses if has idle thread
        addOperation.get(ManagedScheduledExecutorServiceResourceDefinition.CORE_THREADS).set(2);
        // task will be considered hung if duration > 1s
        addOperation.get(ManagedScheduledExecutorServiceResourceDefinition.HUNG_TASK_THRESHOLD).set(1000);
        final ModelNode addResult = managementClient.getControllerClient().execute(addOperation);
        Assert.assertFalse(addResult.get(FAILURE_DESCRIPTION).toString(), addResult.get(FAILURE_DESCRIPTION).isDefined());
        try {
            // lookup the executor
            final ManagedExecutorService executorService = InitialContext.doLookup(jndiName);
            Assert.assertNotNull(executorService);
            testRuntimeStats(pathAddress, executorService);
        } finally {
            // remove
            final ModelNode removeOperation = Util.createRemoveOperation(pathAddress);
            removeOperation.get(OPERATION_HEADERS, ALLOW_RESOURCE_SERVICE_RESTART).set(true);
            final ModelNode removeResult = managementClient.getControllerClient().execute(removeOperation);
            Assert.assertFalse(removeResult.get(FAILURE_DESCRIPTION).toString(), removeResult.get(FAILURE_DESCRIPTION)
                    .isDefined());
        }
    }

    /**
     * WFLY-13177 - this tests an edge-case when executor threads are all busy and even queue is at its maximum. In that case
     * the executor will reject any other tasks which should not increase active request counter in RequestController.
     *
     * @throws Exception
     */
    @Test
    public void testActiveRequests() throws Exception {
        final PathAddress pathAddress = EE_SUBSYSTEM_PATH_ADDRESS.append(EESubsystemModel.MANAGED_EXECUTOR_SERVICE, RESOURCE_NAME);
        // add
        final ModelNode addOperation = Util.createAddOperation(pathAddress);
        final String jndiName = "java:jboss/ee/concurrency/activerequests/" + RESOURCE_NAME;
        addOperation.get(ManagedExecutorServiceResourceDefinition.JNDI_NAME).set(jndiName);
        // note: threads will increase till CORE_THREADS config value, then reuses if has idle thread
        addOperation.get(ManagedExecutorServiceResourceDefinition.CORE_THREADS).set(2);
        addOperation.get(ManagedExecutorServiceResourceDefinition.QUEUE_LENGTH).set(1);
        final ModelNode addResult = managementClient.getControllerClient().execute(addOperation);
        Assert.assertFalse(addResult.get(FAILURE_DESCRIPTION).toString(), addResult.get(FAILURE_DESCRIPTION).isDefined());
        try {
            final ManagedExecutorService executorService = InitialContext.doLookup(jndiName);
            Assert.assertNotNull(executorService);
            testActiveRequestStats(pathAddress, executorService);
        } finally {
            // remove
            final ModelNode removeOperation = Util.createRemoveOperation(pathAddress);
            removeOperation.get(OPERATION_HEADERS, ALLOW_RESOURCE_SERVICE_RESTART).set(true);
            final ModelNode removeResult = managementClient.getControllerClient().execute(removeOperation);
            Assert.assertFalse(removeResult.get(FAILURE_DESCRIPTION).toString(), removeResult.get(FAILURE_DESCRIPTION)
                    .isDefined());
        }
    }

    /**
     * WFLY-13177 - this tests another edge-case when executor is busy, but a new task is rejected due to a max-requests counter achieved.
     * In that case RequestController will reject any other tasks which should not decrease/increase active request counter in RequestController.
     *
     * @throws Exception
     */
    @Test
    public void testMaxRequests() throws Exception {
        final PathAddress pathAddress = EE_SUBSYSTEM_PATH_ADDRESS.append(EESubsystemModel.MANAGED_EXECUTOR_SERVICE, RESOURCE_NAME);
        // add
        final ModelNode addOperation = Util.createAddOperation(pathAddress);
        final String jndiName = "java:jboss/ee/concurrency/maxrequests/" + RESOURCE_NAME;
        addOperation.get(ManagedExecutorServiceResourceDefinition.JNDI_NAME).set(jndiName);
        // note: threads will increase till CORE_THREADS config value, then reuses if has idle thread
        addOperation.get(ManagedExecutorServiceResourceDefinition.CORE_THREADS).set(2);
        addOperation.get(ManagedExecutorServiceResourceDefinition.QUEUE_LENGTH).set(1);
        final ModelNode addResult = managementClient.getControllerClient().execute(addOperation);
        Assert.assertFalse(addResult.get(FAILURE_DESCRIPTION).toString(), addResult.get(FAILURE_DESCRIPTION).isDefined());
        writeAttribute(REQUEST_CONTROLLER_PATH_ADDRESS, MAX_REQUEST_ATTRIBUTE_NAME, 3, true);
        try {
            final ManagedExecutorService executorService = InitialContext.doLookup(jndiName);
            Assert.assertNotNull(executorService);
            testActiveRequestStats(pathAddress, executorService);
        } finally {
            try {
                // remove
                final ModelNode removeOperation = Util.createRemoveOperation(pathAddress);
                removeOperation.get(OPERATION_HEADERS, ALLOW_RESOURCE_SERVICE_RESTART).set(true);
                final ModelNode removeResult = managementClient.getControllerClient().execute(removeOperation);
                Assert.assertFalse(removeResult.get(FAILURE_DESCRIPTION).toString(), removeResult.get(FAILURE_DESCRIPTION)
                        .isDefined());
            } finally {
                writeAttribute(REQUEST_CONTROLLER_PATH_ADDRESS, MAX_REQUEST_ATTRIBUTE_NAME, -1, true);
            }
        }
    }

    private void testActiveRequestStats(PathAddress pathAddress, ManagedExecutorService executorService) throws IOException, ExecutionException, InterruptedException, BrokenBarrierException {

        // assert stats initial values
        Assert.assertEquals(0, readStatsAttribute(REQUEST_CONTROLLER_PATH_ADDRESS, ACTIVE_REQUEST_ATTRIBUTE_NAME));
        Assert.assertEquals(0, readStatsAttribute(pathAddress, ManagedExecutorServiceMetricsAttributes.ACTIVE_THREAD_COUNT));
        Assert.assertEquals(0, readStatsAttribute(pathAddress, ManagedExecutorServiceMetricsAttributes.COMPLETED_TASK_COUNT));
        Assert.assertEquals(0, readStatsAttribute(pathAddress, ManagedExecutorServiceMetricsAttributes.CURRENT_QUEUE_SIZE));
        Assert.assertEquals(0, readStatsAttribute(pathAddress, ManagedExecutorServiceMetricsAttributes.TASK_COUNT));

        // exclusive testing of queue size stat
        final CyclicBarrier barrier1 = new CyclicBarrier(3);
        final CyclicBarrier barrier2 = new CyclicBarrier(3);
        final Future f1 = executorService.submit(() -> {
            logger.info("Executing task #4.1");
            try {
                barrier1.await();
                barrier2.await();
            } catch (Exception e) {
                Assert.fail();
            }
        });
        Assert.assertEquals(1, readStatsAttribute(REQUEST_CONTROLLER_PATH_ADDRESS, ACTIVE_REQUEST_ATTRIBUTE_NAME));
        final Future f2 = executorService.submit(() -> {
            logger.info("Executing task #4.2");
            try {
                barrier1.await();
                barrier2.await();
            } catch (Exception e) {
                Assert.fail();
            }
        });
        Assert.assertEquals(2, readStatsAttribute(REQUEST_CONTROLLER_PATH_ADDRESS, ACTIVE_REQUEST_ATTRIBUTE_NAME));
        barrier1.await();
        // 2 tasks running, executing a 3rd should place it in queue,
        // cause when core threads is reached executor always prefers queueing than creating a new thread
        final Future f3 = executorService.submit(() -> {
            logger.info("Executing task #4.3");
        });
        Assert.assertEquals(3, readStatsAttribute(REQUEST_CONTROLLER_PATH_ADDRESS, ACTIVE_REQUEST_ATTRIBUTE_NAME));
        Assert.assertEquals(1, readStatsAttribute(pathAddress, ManagedExecutorServiceMetricsAttributes.CURRENT_QUEUE_SIZE));
        // executor is full, the following task will be rejected which should not increase the active request counter
        try {
            final Future f4 = executorService.submit(() -> {
                logger.info("Executing task #4.4");
            });
            Assert.fail();
        } catch (RejectedExecutionException e) {
            // expected exception
        }
        Assert.assertEquals(3, readStatsAttribute(REQUEST_CONTROLLER_PATH_ADDRESS, ACTIVE_REQUEST_ATTRIBUTE_NAME));
        // resume tasks running, ensure all complete and then confirm expected idle stats
        barrier2.await();
        f1.get();
        f2.get();
        f3.get();
        Assert.assertEquals(0, readStatsAttribute(REQUEST_CONTROLLER_PATH_ADDRESS, ACTIVE_REQUEST_ATTRIBUTE_NAME));
        Assert.assertEquals(0, readStatsAttribute(pathAddress, ManagedExecutorServiceMetricsAttributes.ACTIVE_THREAD_COUNT));
        Assert.assertEquals(3, readStatsAttribute(pathAddress, ManagedExecutorServiceMetricsAttributes.COMPLETED_TASK_COUNT));
        Assert.assertEquals(0, readStatsAttribute(pathAddress, ManagedExecutorServiceMetricsAttributes.CURRENT_QUEUE_SIZE));
        Assert.assertEquals(3, readStatsAttribute(pathAddress, ManagedExecutorServiceMetricsAttributes.TASK_COUNT));
    }

    private void testRuntimeStats(PathAddress pathAddress, ManagedExecutorService executorService) throws IOException, ExecutionException, InterruptedException, BrokenBarrierException {

        // assert stats initial values
        assertStatsAttribute(pathAddress, ManagedExecutorServiceMetricsAttributes.ACTIVE_THREAD_COUNT, 0);
        assertStatsAttribute(pathAddress, ManagedExecutorServiceMetricsAttributes.COMPLETED_TASK_COUNT, 0);
        assertStatsAttribute(pathAddress, ManagedExecutorServiceMetricsAttributes.CURRENT_QUEUE_SIZE, 0);
        assertStatsAttribute(pathAddress, ManagedExecutorServiceMetricsAttributes.HUNG_THREAD_COUNT, 0);
        assertStatsAttribute(pathAddress, ManagedExecutorServiceMetricsAttributes.MAX_THREAD_COUNT, 0);
        assertStatsAttribute(pathAddress, ManagedExecutorServiceMetricsAttributes.TASK_COUNT, 0);
        assertStatsAttribute(pathAddress, ManagedExecutorServiceMetricsAttributes.THREAD_COUNT, 0);

        // execute task #1 and assert stats values
        executorService.submit(() -> {
            logger.info("Executing task #1");
            try {
                assertStatsAttribute(pathAddress, ManagedExecutorServiceMetricsAttributes.ACTIVE_THREAD_COUNT, 1);
                assertStatsAttribute(pathAddress, ManagedExecutorServiceMetricsAttributes.COMPLETED_TASK_COUNT, 0);
                assertStatsAttribute(pathAddress, ManagedExecutorServiceMetricsAttributes.CURRENT_QUEUE_SIZE, 0);
                assertStatsAttribute(pathAddress, ManagedExecutorServiceMetricsAttributes.MAX_THREAD_COUNT, 1);
                assertStatsAttribute(pathAddress, ManagedExecutorServiceMetricsAttributes.TASK_COUNT, 1);
                assertStatsAttribute(pathAddress, ManagedExecutorServiceMetricsAttributes.THREAD_COUNT, 1);
            } catch (IOException | InterruptedException e) {
                Assert.fail();
            }
        }).get();

        assertStatsAttribute(pathAddress, ManagedExecutorServiceMetricsAttributes.ACTIVE_THREAD_COUNT, 0);
        assertStatsAttribute(pathAddress, ManagedExecutorServiceMetricsAttributes.COMPLETED_TASK_COUNT, 1);
        assertStatsAttribute(pathAddress, ManagedExecutorServiceMetricsAttributes.CURRENT_QUEUE_SIZE, 0);
        assertStatsAttribute(pathAddress, ManagedExecutorServiceMetricsAttributes.HUNG_THREAD_COUNT, 0);
        assertStatsAttribute(pathAddress, ManagedExecutorServiceMetricsAttributes.MAX_THREAD_COUNT, 1);
        assertStatsAttribute(pathAddress, ManagedExecutorServiceMetricsAttributes.TASK_COUNT, 1);
        assertStatsAttribute(pathAddress, ManagedExecutorServiceMetricsAttributes.THREAD_COUNT, 1);

        // execute task #2 and assert stats values
        executorService.submit(() -> {
            logger.info("Executing task #2");
            try {
                Thread.sleep(1500);
            } catch (InterruptedException e) {
                throw new RuntimeException(e);
            }
            // after sleeping for over hung threshold time the thread executing this should be considered hung...
            try {
                assertStatsAttribute(pathAddress, ManagedExecutorServiceMetricsAttributes.HUNG_THREAD_COUNT, 1);
            } catch (IOException | InterruptedException e) {
                Assert.fail();
            }
        }).get();
        assertStatsAttribute(pathAddress, ManagedExecutorServiceMetricsAttributes.ACTIVE_THREAD_COUNT, 0);
        assertStatsAttribute(pathAddress, ManagedExecutorServiceMetricsAttributes.COMPLETED_TASK_COUNT, 2);
        assertStatsAttribute(pathAddress, ManagedExecutorServiceMetricsAttributes.CURRENT_QUEUE_SIZE, 0);
        assertStatsAttribute(pathAddress, ManagedExecutorServiceMetricsAttributes.HUNG_THREAD_COUNT, 0);
        assertStatsAttribute(pathAddress, ManagedExecutorServiceMetricsAttributes.MAX_THREAD_COUNT, 2);
        assertStatsAttribute(pathAddress, ManagedExecutorServiceMetricsAttributes.TASK_COUNT, 2);
        assertStatsAttribute(pathAddress, ManagedExecutorServiceMetricsAttributes.THREAD_COUNT, 2);

        // exclusive testing of queue size stat
        final CyclicBarrier barrier1 = new CyclicBarrier(3);
        final CyclicBarrier barrier2 = new CyclicBarrier(3);
        final Future f1 = executorService.submit(() -> {
            logger.info("Executing task #3.1");
            try {
                barrier1.await();
                barrier2.await();
            } catch (Exception e) {
                Assert.fail();
            }
        });
        final Future f2 = executorService.submit(() -> {
            logger.info("Executing task #3.2");
            try {
                barrier1.await();
                barrier2.await();
            } catch (Exception e) {
                Assert.fail();
            }
        });
        barrier1.await();
        // 2 tasks running, executing a 3rd should place it in queue,
        // cause when core threads is reached executor always prefers queueing than creating a new thread
        final Future f3 = executorService.submit(() -> {
            logger.info("Executing task #3.3");
        });
        assertStatsAttribute(pathAddress, ManagedExecutorServiceMetricsAttributes.CURRENT_QUEUE_SIZE, 1);
        // resume tasks running, ensure all complete and then confirm expected idle stats
        barrier2.await();
        f1.get();
        f2.get();
        f3.get();
        assertStatsAttribute(pathAddress, ManagedExecutorServiceMetricsAttributes.ACTIVE_THREAD_COUNT, 0);
        assertStatsAttribute(pathAddress, ManagedExecutorServiceMetricsAttributes.COMPLETED_TASK_COUNT, 5);
        assertStatsAttribute(pathAddress, ManagedExecutorServiceMetricsAttributes.CURRENT_QUEUE_SIZE, 0);
        assertStatsAttribute(pathAddress, ManagedExecutorServiceMetricsAttributes.MAX_THREAD_COUNT, 2);
        assertStatsAttribute(pathAddress, ManagedExecutorServiceMetricsAttributes.TASK_COUNT, 5);
        assertStatsAttribute(pathAddress, ManagedExecutorServiceMetricsAttributes.THREAD_COUNT, 2);
    }

    private int readStatsAttribute(PathAddress resourceAddress, String attrName) throws IOException {
        ModelNode op = Util.getReadAttributeOperation(resourceAddress, attrName);
        final ModelNode result = managementClient.getControllerClient().execute(op);
        Assert.assertFalse(result.get(FAILURE_DESCRIPTION).toString(), result.get(FAILURE_DESCRIPTION).isDefined());
        return result.get(RESULT).asInt();
    }

<<<<<<< HEAD
    private void writeAttribute(PathAddress resourceAddress, String attrName, int value) throws IOException {
        writeAttribute(resourceAddress, attrName, value, false);
    }

    private void writeAttribute(PathAddress resourceAddress, String attrName, int value, boolean allowResourseServiceRestart) throws IOException {
        ModelNode op = Util.getWriteAttributeOperation(resourceAddress, attrName, value);
        if (allowResourseServiceRestart) {
            op.get(OPERATION_HEADERS, ALLOW_RESOURCE_SERVICE_RESTART).set(true);
        }
        final ModelNode result = managementClient.getControllerClient().execute(op);
        Assert.assertFalse(result.get(FAILURE_DESCRIPTION).toString(), result.get(FAILURE_DESCRIPTION).isDefined());
=======
    private void assertStatsAttribute(PathAddress resourceAddress, String attrName, int expectedAttrValue) throws IOException, InterruptedException {
        int actualAttrValue = readStatsAttribute(resourceAddress, attrName);
        int retries = 3;
        while (actualAttrValue != expectedAttrValue && retries > 0) {
            Thread.sleep(500);
            actualAttrValue = readStatsAttribute(resourceAddress, attrName);
            retries--;
        }
        Assert.assertEquals(attrName, expectedAttrValue, actualAttrValue);
>>>>>>> 64e81003
    }
}<|MERGE_RESOLUTION|>--- conflicted
+++ resolved
@@ -385,20 +385,7 @@
         Assert.assertFalse(result.get(FAILURE_DESCRIPTION).toString(), result.get(FAILURE_DESCRIPTION).isDefined());
         return result.get(RESULT).asInt();
     }
-
-<<<<<<< HEAD
-    private void writeAttribute(PathAddress resourceAddress, String attrName, int value) throws IOException {
-        writeAttribute(resourceAddress, attrName, value, false);
-    }
-
-    private void writeAttribute(PathAddress resourceAddress, String attrName, int value, boolean allowResourseServiceRestart) throws IOException {
-        ModelNode op = Util.getWriteAttributeOperation(resourceAddress, attrName, value);
-        if (allowResourseServiceRestart) {
-            op.get(OPERATION_HEADERS, ALLOW_RESOURCE_SERVICE_RESTART).set(true);
-        }
-        final ModelNode result = managementClient.getControllerClient().execute(op);
-        Assert.assertFalse(result.get(FAILURE_DESCRIPTION).toString(), result.get(FAILURE_DESCRIPTION).isDefined());
-=======
+  
     private void assertStatsAttribute(PathAddress resourceAddress, String attrName, int expectedAttrValue) throws IOException, InterruptedException {
         int actualAttrValue = readStatsAttribute(resourceAddress, attrName);
         int retries = 3;
@@ -408,6 +395,18 @@
             retries--;
         }
         Assert.assertEquals(attrName, expectedAttrValue, actualAttrValue);
->>>>>>> 64e81003
+    }
+  
+    private void writeAttribute(PathAddress resourceAddress, String attrName, int value) throws IOException {
+        writeAttribute(resourceAddress, attrName, value, false);
+    }
+
+    private void writeAttribute(PathAddress resourceAddress, String attrName, int value, boolean allowResourseServiceRestart) throws IOException {
+        ModelNode op = Util.getWriteAttributeOperation(resourceAddress, attrName, value);
+        if (allowResourseServiceRestart) {
+            op.get(OPERATION_HEADERS, ALLOW_RESOURCE_SERVICE_RESTART).set(true);
+        }
+        final ModelNode result = managementClient.getControllerClient().execute(op);
+        Assert.assertFalse(result.get(FAILURE_DESCRIPTION).toString(), result.get(FAILURE_DESCRIPTION).isDefined());
     }
 }