--- conflicted
+++ resolved
@@ -30,14 +30,11 @@
  */
 public class ElytronSSOServerSetupTask extends CLIServerSetupTask {
     public ElytronSSOServerSetupTask() {
-<<<<<<< HEAD
         // Some test profiles have an application-security-domain in the existing config
         boolean hasApplicationSecurityDomain = Boolean.getBoolean("ts.layers")
                 || Boolean.getBoolean("ts.standalone.microprofile")
+                || Boolean.getBoolean("ts.bootable")
                 || Boolean.getBoolean("ts.ee9");
-=======
-        boolean layersTest = Boolean.getBoolean("ts.layers") || Boolean.getBoolean("ts.standalone.microprofile") || Boolean.getBoolean("ts.bootable");
->>>>>>> 1227e5c4
         NodeBuilder nb = this.builder.node(AbstractClusteringTestCase.TWO_NODES)
                 .setup("/subsystem=elytron/filesystem-realm=sso:add(path=sso-realm, relative-to=jboss.server.data.dir)")
                 .setup("/subsystem=elytron/security-domain=sso:add(default-realm=sso, permission-mapper=default-permission-mapper,realms=[{realm=sso, role-decoder=groups-to-roles}])")
