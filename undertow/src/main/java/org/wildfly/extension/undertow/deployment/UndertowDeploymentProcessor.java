--- conflicted
+++ resolved
@@ -131,14 +131,9 @@
     public static final String OLD_URI_PREFIX = "http://java.sun.com";
     public static final String NEW_URI_PREFIX = "http://xmlns.jcp.org";
 
-<<<<<<< HEAD
-    private static final String LEGACY_SECURITY_CAPABILITY_NAME = "org.wildfly.legacy-security";
     private static final String LEGACY_JACC_CAPABILITY_NAME = "org.wildfly.legacy-security.jacc";
     private static final String ELYTRON_JACC_CAPABILITY_NAME = "org.wildfly.security.jacc-policy";
-    private static final String LEGACY_JAAS_CONTEXT_ROOT = "java:/jaas/";
-
-=======
->>>>>>> 01ca1451
+
     private final String defaultServer;
     private final String defaultHost;
     private final String defaultContainer;
@@ -471,13 +466,9 @@
         deploymentUnit.addToAttachmentList(Attachments.DEPLOYMENT_COMPLETE_SERVICES, deploymentServiceName);
 
         // adding JACC service
-<<<<<<< HEAD
         final boolean elytronJacc = capabilitySupport.hasCapability(ELYTRON_JACC_CAPABILITY_NAME);
-        final boolean legacyJacc = !elytronJacc && capabilitySupport.hasCapability(LEGACY_JACC_CAPABILITY_NAME);
+        final boolean legacyJacc = !elytronJacc && legacySecurityInstalled(deploymentUnit);
         if(legacyJacc || elytronJacc) {
-=======
-        if(legacySecurityInstalled(deploymentUnit)) {
->>>>>>> 01ca1451
             WarJACCDeployer deployer = new WarJACCDeployer();
             JaccService<WarMetaData> jaccService = deployer.deploy(deploymentUnit, jaccContextId);
             if (jaccService != null) {
