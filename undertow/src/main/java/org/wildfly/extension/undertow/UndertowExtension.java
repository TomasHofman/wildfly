/*
 * JBoss, Home of Professional Open Source.
 * Copyright 2013, Red Hat, Inc., and individual contributors
 * as indicated by the @author tags. See the copyright.txt file in the
 * distribution for a full listing of individual contributors.
 *
 * This is free software; you can redistribute it and/or modify it
 * under the terms of the GNU Lesser General Public License as
 * published by the Free Software Foundation; either version 2.1 of
 * the License, or (at your option) any later version.
 *
 * This software is distributed in the hope that it will be useful,
 * but WITHOUT ANY WARRANTY; without even the implied warranty of
 * MERCHANTABILITY or FITNESS FOR A PARTICULAR PURPOSE. See the GNU
 * Lesser General Public License for more details.
 *
 * You should have received a copy of the GNU Lesser General Public
 * License along with this software; if not, write to the Free
 * Software Foundation, Inc., 51 Franklin St, Fifth Floor, Boston, MA
 * 02110-1301 USA, or see the FSF site: http://www.fsf.org.
 */

package org.wildfly.extension.undertow;

import static org.jboss.as.controller.descriptions.ModelDescriptionConstants.SUBSYSTEM;

import org.jboss.as.controller.Extension;
import org.jboss.as.controller.ExtensionContext;
import org.jboss.as.controller.ModelVersion;
import org.jboss.as.controller.PathElement;
import org.jboss.as.controller.SubsystemRegistration;
import org.jboss.as.controller.access.constraint.SensitivityClassification;
import org.jboss.as.controller.access.management.AccessConstraintDefinition;
import org.jboss.as.controller.access.management.SensitiveTargetAccessConstraintDefinition;
import org.jboss.as.controller.descriptions.StandardResourceDescriptionResolver;
import org.jboss.as.controller.operations.common.GenericSubsystemDescribeHandler;
import org.jboss.as.controller.parsing.ExtensionParsingContext;
import org.jboss.as.controller.registry.ManagementResourceRegistration;


/**
 * @author <a href="mailto:tomaz.cerar@redhat.com">Tomaz Cerar</a> (c) 2012 Red Hat Inc.
 */
public class UndertowExtension implements Extension {

    public static final String SUBSYSTEM_NAME = "undertow";

    public static final PathElement SUBSYSTEM_PATH = PathElement.pathElement(SUBSYSTEM, SUBSYSTEM_NAME);
    public static final PathElement PATH_HANDLERS = PathElement.pathElement(Constants.CONFIGURATION, Constants.HANDLER);
    public static final PathElement PATH_FILTERS = PathElement.pathElement(Constants.CONFIGURATION, Constants.FILTER);
    public static final PathElement PATH_JSP = PathElement.pathElement(Constants.SETTING, Constants.JSP);
    public static final PathElement PATH_SESSION_COOKIE = PathElement.pathElement(Constants.SETTING, Constants.SESSION_COOKIE);
    public static final PathElement CRAWLER_SESSION_MANAGEMENT = PathElement.pathElement(Constants.SETTING, Constants.CRAWLER_SESSION_MANAGEMENT);
    public static final PathElement PATH_PERSISTENT_SESSIONS = PathElement.pathElement(Constants.SETTING, Constants.PERSISTENT_SESSIONS);
    public static final PathElement PATH_WEBSOCKETS = PathElement.pathElement(Constants.SETTING, Constants.WEBSOCKETS);
    public static final PathElement PATH_MIME_MAPPING = PathElement.pathElement(Constants.MIME_MAPPING);
    public static final PathElement PATH_WELCOME_FILE = PathElement.pathElement(Constants.WELCOME_FILE);
    public static final PathElement AJP_LISTENER_PATH = PathElement.pathElement(Constants.AJP_LISTENER);
    public static final PathElement HOST_PATH = PathElement.pathElement(Constants.HOST);
    public static final PathElement HTTP_LISTENER_PATH = PathElement.pathElement(Constants.HTTP_LISTENER);
    public static final PathElement HTTPS_LISTENER_PATH = PathElement.pathElement(Constants.HTTPS_LISTENER);
    public static final PathElement PATH_SERVLET_CONTAINER = PathElement.pathElement(Constants.SERVLET_CONTAINER);
    public static final PathElement PATH_BUFFER_CACHE = PathElement.pathElement(Constants.BUFFER_CACHE);
    public static final PathElement PATH_LOCATION = PathElement.pathElement(Constants.LOCATION);
    public static final PathElement SERVER_PATH = PathElement.pathElement(Constants.SERVER);
    public static final PathElement PATH_ACCESS_LOG = PathElement.pathElement(Constants.SETTING, Constants.ACCESS_LOG);
    public static final PathElement PATH_SSO = PathElement.pathElement(Constants.SETTING, Constants.SINGLE_SIGN_ON);
    public static final PathElement BALANCER = PathElement.pathElement(Constants.BALANCER);
    public static final PathElement CONTEXT = PathElement.pathElement(Constants.CONTEXT);
    public static final PathElement LOAD_BALANCING_GROUP = PathElement.pathElement(Constants.LOAD_BALANCING_GROUP);
    public static final PathElement NODE = PathElement.pathElement(Constants.NODE);
    public static final PathElement PATH_FILTER_REF = PathElement.pathElement(Constants.FILTER_REF);
    private static final String RESOURCE_NAME = UndertowExtension.class.getPackage().getName() + ".LocalDescriptions";
    static final AccessConstraintDefinition LISTENER_CONSTRAINT = new SensitiveTargetAccessConstraintDefinition(
                    new SensitivityClassification(SUBSYSTEM_NAME, "web-connector", false, false, false));

<<<<<<< HEAD
    static final ModelVersion MODEL_VERSION_3_0_0 = ModelVersion.create(3);
    private static final ModelVersion CURRENT_MODEL_VERSION = ModelVersion.create(4, 0, 0);
=======
    private static final ModelVersion CURRENT_MODEL_VERSION = ModelVersion.create(3, 1, 0);
>>>>>>> 0afaabc4

    public static StandardResourceDescriptionResolver getResolver(final String... keyPrefix) {
        StringBuilder prefix = new StringBuilder(SUBSYSTEM_NAME);
        for (String kp : keyPrefix) {
            prefix.append('.').append(kp);
        }
        return new StandardResourceDescriptionResolver(prefix.toString(), RESOURCE_NAME, UndertowExtension.class.getClassLoader(), true, false);
    }

    @Override
    public void initializeParsers(ExtensionParsingContext context) {
        context.setSubsystemXmlMapping(SUBSYSTEM_NAME, Namespace.UNDERTOW_1_0.getUriString(), UndertowSubsystemParser_1_0.INSTANCE);
        context.setSubsystemXmlMapping(SUBSYSTEM_NAME, Namespace.UNDERTOW_1_1.getUriString(), UndertowSubsystemParser_1_1.INSTANCE);
        context.setSubsystemXmlMapping(SUBSYSTEM_NAME, Namespace.UNDERTOW_1_2.getUriString(), UndertowSubsystemParser_1_2.INSTANCE);
        context.setSubsystemXmlMapping(SUBSYSTEM_NAME, Namespace.UNDERTOW_2_0.getUriString(), UndertowSubsystemParser_2_0.INSTANCE);
        context.setSubsystemXmlMapping(SUBSYSTEM_NAME, Namespace.UNDERTOW_3_0.getUriString(), UndertowSubsystemParser_3_0.INSTANCE);
<<<<<<< HEAD
        context.setSubsystemXmlMapping(SUBSYSTEM_NAME, Namespace.UNDERTOW_4_0.getUriString(), UndertowSubsystemParser_4_0.INSTANCE);
=======
        context.setSubsystemXmlMapping(SUBSYSTEM_NAME, Namespace.UNDERTOW_3_1.getUriString(), UndertowSubsystemParser_3_1.INSTANCE);
>>>>>>> 0afaabc4
    }

    @Override
    public void initialize(ExtensionContext context) {
        final SubsystemRegistration subsystem = context.registerSubsystem(SUBSYSTEM_NAME, CURRENT_MODEL_VERSION);
        final ManagementResourceRegistration registration = subsystem.registerSubsystemModel(UndertowRootDefinition.INSTANCE);
        registration.registerOperationHandler(GenericSubsystemDescribeHandler.DEFINITION, GenericSubsystemDescribeHandler.INSTANCE, false);

        final ManagementResourceRegistration deployments = subsystem.registerDeploymentModel(DeploymentDefinition.INSTANCE);
        deployments.registerSubModel(DeploymentServletDefinition.INSTANCE);
        deployments.registerSubModel(DeploymentWebSocketDefinition.INSTANCE);
<<<<<<< HEAD
=======
        subsystem.registerXMLElementWriter(UndertowSubsystemParser_3_1.INSTANCE);
    }
>>>>>>> 0afaabc4

        subsystem.registerXMLElementWriter(UndertowSubsystemParser_4_0.INSTANCE);

        if (context.isRegisterTransformers()) {
            UndertowRootDefinition.registerTransformers(subsystem);
        }
    }

}<|MERGE_RESOLUTION|>--- conflicted
+++ resolved
@@ -74,12 +74,8 @@
     static final AccessConstraintDefinition LISTENER_CONSTRAINT = new SensitiveTargetAccessConstraintDefinition(
                     new SensitivityClassification(SUBSYSTEM_NAME, "web-connector", false, false, false));
 
-<<<<<<< HEAD
-    static final ModelVersion MODEL_VERSION_3_0_0 = ModelVersion.create(3);
+    static final ModelVersion MODEL_VERSION_3_1_0 = ModelVersion.create(3, 1);
     private static final ModelVersion CURRENT_MODEL_VERSION = ModelVersion.create(4, 0, 0);
-=======
-    private static final ModelVersion CURRENT_MODEL_VERSION = ModelVersion.create(3, 1, 0);
->>>>>>> 0afaabc4
 
     public static StandardResourceDescriptionResolver getResolver(final String... keyPrefix) {
         StringBuilder prefix = new StringBuilder(SUBSYSTEM_NAME);
@@ -96,11 +92,8 @@
         context.setSubsystemXmlMapping(SUBSYSTEM_NAME, Namespace.UNDERTOW_1_2.getUriString(), UndertowSubsystemParser_1_2.INSTANCE);
         context.setSubsystemXmlMapping(SUBSYSTEM_NAME, Namespace.UNDERTOW_2_0.getUriString(), UndertowSubsystemParser_2_0.INSTANCE);
         context.setSubsystemXmlMapping(SUBSYSTEM_NAME, Namespace.UNDERTOW_3_0.getUriString(), UndertowSubsystemParser_3_0.INSTANCE);
-<<<<<<< HEAD
+        context.setSubsystemXmlMapping(SUBSYSTEM_NAME, Namespace.UNDERTOW_3_1.getUriString(), UndertowSubsystemParser_3_1.INSTANCE);
         context.setSubsystemXmlMapping(SUBSYSTEM_NAME, Namespace.UNDERTOW_4_0.getUriString(), UndertowSubsystemParser_4_0.INSTANCE);
-=======
-        context.setSubsystemXmlMapping(SUBSYSTEM_NAME, Namespace.UNDERTOW_3_1.getUriString(), UndertowSubsystemParser_3_1.INSTANCE);
->>>>>>> 0afaabc4
     }
 
     @Override
@@ -112,11 +105,6 @@
         final ManagementResourceRegistration deployments = subsystem.registerDeploymentModel(DeploymentDefinition.INSTANCE);
         deployments.registerSubModel(DeploymentServletDefinition.INSTANCE);
         deployments.registerSubModel(DeploymentWebSocketDefinition.INSTANCE);
-<<<<<<< HEAD
-=======
-        subsystem.registerXMLElementWriter(UndertowSubsystemParser_3_1.INSTANCE);
-    }
->>>>>>> 0afaabc4
 
         subsystem.registerXMLElementWriter(UndertowSubsystemParser_4_0.INSTANCE);
 
