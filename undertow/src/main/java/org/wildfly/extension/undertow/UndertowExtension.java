--- conflicted
+++ resolved
@@ -74,12 +74,9 @@
     static final AccessConstraintDefinition LISTENER_CONSTRAINT = new SensitiveTargetAccessConstraintDefinition(
                     new SensitivityClassification(SUBSYSTEM_NAME, "web-connector", false, false, false));
 
-<<<<<<< HEAD
-    static final ModelVersion MODEL_VERSION_3_1_0 = ModelVersion.create(3, 1);
+    static final ModelVersion MODEL_VERSION_3_1_1 = ModelVersion.create(3, 1, 1);
     private static final ModelVersion CURRENT_MODEL_VERSION = ModelVersion.create(4, 0, 0);
-=======
-    private static final ModelVersion CURRENT_MODEL_VERSION = ModelVersion.create(3, 1, 1);
->>>>>>> be94beea
+
 
     public static StandardResourceDescriptionResolver getResolver(final String... keyPrefix) {
         StringBuilder prefix = new StringBuilder(SUBSYSTEM_NAME);
