/*
 * JBoss, Home of Professional Open Source.
 * Copyright 2013, Red Hat, Inc., and individual contributors
 * as indicated by the @author tags. See the copyright.txt file in the
 * distribution for a full listing of individual contributors.
 *
 * This is free software; you can redistribute it and/or modify it
 * under the terms of the GNU Lesser General Public License as
 * published by the Free Software Foundation; either version 2.1 of
 * the License, or (at your option) any later version.
 *
 * This software is distributed in the hope that it will be useful,
 * but WITHOUT ANY WARRANTY; without even the implied warranty of
 * MERCHANTABILITY or FITNESS FOR A PARTICULAR PURPOSE. See the GNU
 * Lesser General Public License for more details.
 *
 * You should have received a copy of the GNU Lesser General Public
 * License along with this software; if not, write to the Free
 * Software Foundation, Inc., 51 Franklin St, Fifth Floor, Boston, MA
 * 02110-1301 USA, or see the FSF site: http://www.fsf.org.
 */

package org.wildfly.extension.undertow.logging;

import static org.jboss.logging.Logger.Level.ERROR;
import static org.jboss.logging.Logger.Level.INFO;
import static org.jboss.logging.Logger.Level.WARN;

import java.io.File;
import java.io.IOException;
import java.nio.file.Path;
import java.util.List;

import org.jboss.as.server.deployment.DeploymentUnit;
import org.jboss.as.server.deployment.DeploymentUnitProcessingException;
import org.jboss.dmr.ModelNode;
import org.jboss.jandex.AnnotationTarget;
import org.jboss.jandex.ClassInfo;
import org.jboss.logging.BasicLogger;
import org.jboss.logging.Logger;
import org.jboss.logging.annotations.Cause;
import org.jboss.logging.annotations.LogMessage;
import org.jboss.logging.annotations.Message;
import org.jboss.logging.annotations.MessageLogger;
import org.jboss.modules.ModuleIdentifier;
import org.jboss.msc.service.ServiceName;
import org.jboss.msc.service.StartException;
import org.jboss.vfs.VirtualFile;

/**
 * @author <a href="mailto:jperkins@redhat.com">James R. Perkins</a>
 */
@MessageLogger(projectCode = "WFLYUT", length = 4)
public interface UndertowLogger extends BasicLogger {

    /**
     * A root logger with the category of the package name.
     */
    UndertowLogger ROOT_LOGGER = Logger.getMessageLogger(UndertowLogger.class, "org.wildfly.extension.undertow");


    /*
    UNDERTOW messages start
     */

    @LogMessage(level = Logger.Level.ERROR)
    @Message(id = 1, value = "Could not initialize JSP")
    void couldNotInitJsp(@Cause ClassNotFoundException e);

    // @LogMessage(level = ERROR)
    // @Message(id = 2, value = "Failed to purge EL cache.")
    // void couldNotPurgeELCache(@Cause Exception exception);

    @LogMessage(level = INFO)
    @Message(id = 3, value = "Undertow %s starting")
    void serverStarting(String version);

    @LogMessage(level = INFO)
    @Message(id = 4, value = "Undertow %s stopping")
    void serverStopping(String version);

    @LogMessage(level = WARN)
    @Message(id = 5, value = "Secure listener for protocol: '%s' not found! Using non secure port!")
    void secureListenerNotAvailableForPort(String protocol);

    /**
     * Creates an exception indicating the class, represented by the {@code className} parameter, cannot be accessed.
     *
     * @param name    name of the listener
     * @param address socket address
     */
    @LogMessage(level = INFO)
    @Message(id = 6, value = "Undertow %s listener %s listening on %s:%d")
    void listenerStarted(String type, String name, String address, int port);

    @LogMessage(level = INFO)
    @Message(id = 7, value = "Undertow %s listener %s stopped, was bound to %s:%d")
    void listenerStopped(String type, String name, String address, int port);

    @LogMessage(level = INFO)
    @Message(id = 8, value = "Undertow %s listener %s suspending")
    void listenerSuspend(String type, String name);

    @LogMessage(level = INFO)
    @Message(id = 9, value = "Could not load class designated by HandlesTypes [%s].")
    void cannotLoadDesignatedHandleTypes(ClassInfo classInfo, @Cause Exception e);

    @LogMessage(level = WARN)
    @Message(id = 10, value = "Could not load web socket endpoint %s.")
    void couldNotLoadWebSocketEndpoint(String s, @Cause Exception e);

    @LogMessage(level = WARN)
    @Message(id = 11, value = "Could not load web socket application config %s.")
    void couldNotLoadWebSocketConfig(String s, @Cause Exception e);

    @LogMessage(level = INFO)
    @Message(id = 12, value = "Started server %s.")
    void startedServer(String name);

    @LogMessage(level = WARN)
    @Message(id = 13, value = "Could not create redirect URI.")
    void invalidRedirectURI(@Cause Throwable cause);

    @LogMessage(level = INFO)
    @Message(id = 14, value = "Creating file handler for path '%s' with options [directory-listing: '%s', follow-symlink: '%s', case-sensitive: '%s', safe-symlink-paths: '%s']")
    void creatingFileHandler(String path, boolean directoryListing, boolean followSymlink, boolean caseSensitive, List<String> safePaths);

    // @LogMessage(level = TRACE)
    // @Message(id = 15, value = "registering handler %s under path '%s'")
    // void registeringHandler(HttpHandler value, String locationPath);

    @LogMessage(level = WARN)
    @Message(id = 16, value = "Could not resolve name in absolute ordering: %s")
    void invalidAbsoluteOrdering(String name);

    @LogMessage(level = WARN)
    @Message(id = 17, value = "Could not delete servlet temp file %s")
    void couldNotDeleteTempFile(File file);

    @LogMessage(level = INFO)
    @Message(id = 18, value = "Host %s starting")
    void hostStarting(String version);

    @LogMessage(level = INFO)
    @Message(id = 19, value = "Host %s stopping")
    void hostStopping(String version);

    @LogMessage(level = WARN)
    @Message(id = 20, value = "Clustering not supported, falling back to non-clustered session manager")
    void clusteringNotSupported();


    @LogMessage(level = INFO)
    @Message(id = 21, value = "Registered web context: %s")
    void registerWebapp(String webappPath);

    @LogMessage(level = INFO)
    @Message(id = 22, value = "Unregistered web context: %s")
    void unregisterWebapp(String webappPath);

    @LogMessage(level = INFO)
    @Message(id = 23, value = "Skipped SCI for jar: %s.")
    void skippedSCI(String jar, @Cause Exception e);

    @LogMessage(level = Logger.Level.WARN)
    @Message(id = 24, value = "Failed to persist session attribute %s with value %s for session %s")
    void failedToPersistSessionAttribute(String attributeName, Object value, String sessionID, @Cause Exception e);

    @LogMessage(level = ERROR)
    @Message(id = 25, value = "Failed to register policy context handler for key %s")
    void failedToRegisterPolicyContextHandler(String key, @Cause Exception e);

    // @Message(id = 26, value = "Unknown handler '%s' encountered")
    // XMLStreamException unknownHandler(String name, @Param Location location);

    @Message(id = 27, value = "Failed to parse XML descriptor %s at [%s,%s]")
    String failToParseXMLDescriptor(String xmlFile, Integer line, Integer column);

    @Message(id = 28, value = "Failed to parse XML descriptor %s")
    String failToParseXMLDescriptor(String xmlFile);

    @Message(id = 29, value = "@WebServlet is only allowed at class level %s")
    String invalidWebServletAnnotation(AnnotationTarget target);

    @Message(id = 30, value = "@WebInitParam requires name and value on %s")
    String invalidWebInitParamAnnotation(AnnotationTarget target);

    @Message(id = 31, value = "@WebFilter is only allowed at class level %s")
    String invalidWebFilterAnnotation(AnnotationTarget target);

    @Message(id = 32, value = "@WebListener is only allowed at class level %s")
    String invalidWebListenerAnnotation(AnnotationTarget target);

    @Message(id = 33, value = "@RunAs needs to specify a role name on %s")
    String invalidRunAsAnnotation(AnnotationTarget target);

    @Message(id = 34, value = "@DeclareRoles needs to specify role names on %s")
    String invalidDeclareRolesAnnotation(AnnotationTarget target);

    @Message(id = 35, value = "@MultipartConfig is only allowed at class level %s")
    String invalidMultipartConfigAnnotation(AnnotationTarget target);

    @Message(id = 36, value = "@ServletSecurity is only allowed at class level %s")
    String invalidServletSecurityAnnotation(AnnotationTarget target);

    @Message(id = 37, value = "%s has the wrong component type, it cannot be used as a web component")
    RuntimeException wrongComponentType(String clazz);

    @Message(id = 38, value = "TLD file %s not contained in root %s")
    String tldFileNotContainedInRoot(String tldPath, String rootPath);

    @Message(id = 39, value = "Failed to resolve module for deployment %s")
    DeploymentUnitProcessingException failedToResolveModule(DeploymentUnit deploymentUnit);

    @Message(id = 40, value = "Duplicate others in absolute ordering")
    String invalidMultipleOthers();

    @Message(id = 41, value = "Invalid relative ordering")
    String invalidRelativeOrdering();

    @Message(id = 42, value = "Conflict occurred processing web fragment in JAR: %s")
    String invalidWebFragment(String jar);

    @Message(id = 43, value = "Relative ordering processing error with JAR: %s")
    String invalidRelativeOrdering(String jar);

    @Message(id = 44, value = "Ordering includes both before and after others in JAR: %s")
    String invalidRelativeOrderingBeforeAndAfter(String jar);

    @Message(id = 45, value = "Duplicate name declared in JAR: %s")
    String invalidRelativeOrderingDuplicateName(String jar);

    @LogMessage(level = WARN)
    @Message(id = 46, value = "Unknown web fragment name declared in JAR: %s")
    void invalidRelativeOrderingUnknownName(String jar);

    @Message(id = 47, value = "Relative ordering conflict with JAR: %s")
    String invalidRelativeOrderingConflict(String jar);

    @Message(id = 48, value = "Failed to process WEB-INF/lib: %s")
    String failToProcessWebInfLib(VirtualFile xmlFile);

    @Message(id = 49, value = "Error loading SCI from module: %s")
    DeploymentUnitProcessingException errorLoadingSCIFromModule(ModuleIdentifier identifier, @Cause Exception e);

    @Message(id = 50, value = "Unable to resolve annotation index for deployment unit: %s")
    DeploymentUnitProcessingException unableToResolveAnnotationIndex(DeploymentUnit deploymentUnit);

    @Message(id = 51, value = "Deployment error processing SCI for jar: %s")
    DeploymentUnitProcessingException errorProcessingSCI(String jar, @Cause Exception e);

    @Message(id = 52, value = "Security context creation failed")
    RuntimeException failToCreateSecurityContext(@Cause Throwable t);

    @Message(id = 53, value = "No security context found")
    IllegalStateException noSecurityContext();

    @Message(id = 54, value = "Unknown metric %s")
    String unknownMetric(Object metric);

    @Message(id = 55, value = "Null default host")
    IllegalArgumentException nullDefaultHost();

    @Message(id = 56, value = "Null host name")
    IllegalStateException nullHostName();

    @Message(id = 57, value = "Null parameter %s")
    IllegalArgumentException nullParamter(String id);

    @Message(id = 58, value = "Cannot activate context: %s")
    IllegalStateException cannotActivateContext(@Cause Throwable th, ServiceName service);

    @Message(id = 59, value = "Could not construct handler for class: %s. with parameters %s")
    RuntimeException cannotCreateHttpHandler(Class<?> handlerClass, ModelNode parameters, @Cause Throwable cause);

    @Message(id = 60, value = "Invalid persistent sessions directory %s")
    StartException invalidPersistentSessionDir(File baseDir);

    @Message(id = 61, value = "Failed to create persistent sessions dir %s")
    StartException failedToCreatePersistentSessionDir(File baseDir);

    @Message(id = 62, value = "Could not create log directory: %s")
    StartException couldNotCreateLogDirectory(Path directory, @Cause IOException e);

    @Message(id = 63, value = "Could not find the port number listening for protocol %s")
    IllegalStateException noPortListeningForProtocol(final String protocol);

    @Message(id = 64, value = "Failed to configure handler %s")
    RuntimeException failedToConfigureHandler(Class<?> handlerClass, @Cause Exception e);

    @Message(id = 65, value = "Handler class %s was not a handler or a wrapper")
    IllegalArgumentException handlerWasNotAHandlerOrWrapper(Class<?> handlerClass);

    @Message(id = 66, value = "Failed to configure handler %s")
    RuntimeException failedToConfigureHandlerClass(String handlerClass, @Cause Exception e);

    @Message(id = 67, value = "Servlet class not defined for servlet %s")
    IllegalArgumentException servletClassNotDefined(final String servletName);

    @LogMessage(level = ERROR)
    @Message(id = 68, value = "Error obtaining authorization helper")
    void noAuthorizationHelper(@Cause Exception e);

    @LogMessage(level = ERROR)
    @Message(id = 69, value = "Ignoring shared-session-config in jboss-all.xml in deployment %s. This entry is only valid in top level deployments.")
    void sharedSessionConfigNotInRootDeployment(String deployment);

    @Message(id = 70, value = "Could not load handler %s from %s module")
    RuntimeException couldNotLoadHandlerFromModule(String className, String moduleName, @Cause Exception e);

    @LogMessage(level = ERROR)
    @Message(id = 71, value = "Jetty ALPN not found. HTTP2 and SPDY are not available. Please make sure Jetty ALPN is on the boot class path.")
    void alpnNotFound();

    @Message(id = 72, value = "Could not find configured external path %s")
    DeploymentUnitProcessingException couldNotFindExternalPath(File path);

    @Message(id = 73, value = "mod_cluster advertise socket binding requires multicast address to be set")
    StartException advertiseSocketBindingRequiresMulticastAddress();

    @LogMessage(level = ERROR)
    @Message(id = 74, value = "Could not find TLD %s")
    void tldNotFound(String location);

    @Message(id = 75, value = "Cannot register resource of type %s")
    IllegalArgumentException cannotRegisterResourceOfType(String type);

    @Message(id = 76, value = "Cannot remove resource of type %s")
    IllegalArgumentException cannotRemoveResourceOfType(String type);

    @LogMessage(level = ERROR)
    @Message(id = 78, value = "Failed to register management view for websocket %s at %s")
    void failedToRegisterWebsocket(Class endpoint, String path, @Cause Exception e);

    @LogMessage(level = ERROR)
    @Message(id = 77, value = "Error invoking secure response")
    void errorInvokingSecureResponse(@Cause Exception e);

    @Message(id = 79, value = "No SSL Context available from security realm '%s'. Either the realm is not configured for SSL, or the server has not been reloaded since the SSL config was added.")
    IllegalStateException noSslContextInSecurityRealm(String securityRealm);

    @LogMessage(level = WARN)
    @Message(id = 80, value = "Valves are no longer supported, %s is not activated.")
    void unsupportedValveFeature(String valve);

    @LogMessage(level = WARN)
    @Message(id = 81, value = "The deployment %s will not be distributable because this feature is disabled in web-fragment.xml of the module %s.")
    void distributableDisabledInFragmentXml(String deployment, String module);

    @Message(id = 82, value = "Could not start '%s' listener.")
    StartException couldNotStartListener(String name, @Cause IOException e);

<<<<<<< HEAD
    @Message(id = 83, value = "There are no mechanisms available from the HttpAuthenticationFactory.")
    IllegalStateException noMechanismsAvailable();

    @Message(id = 84, value = "The required mechanism '%s' is not available from the HttpAuthenticationFactory.")
    IllegalStateException requiredMechanismNotAvailable(String mechanismName);

    @Message(id = 85, value = "No authentication mechanisms have been selected.")
    IllegalStateException noMechanismsSelected();

=======
    @Message(id = 83, value = "%s is not allowed to be null")
    String nullNotAllowed(String name);
>>>>>>> 7b988ee6
}<|MERGE_RESOLUTION|>--- conflicted
+++ resolved
@@ -350,18 +350,16 @@
     @Message(id = 82, value = "Could not start '%s' listener.")
     StartException couldNotStartListener(String name, @Cause IOException e);
 
-<<<<<<< HEAD
-    @Message(id = 83, value = "There are no mechanisms available from the HttpAuthenticationFactory.")
-    IllegalStateException noMechanismsAvailable();
-
-    @Message(id = 84, value = "The required mechanism '%s' is not available from the HttpAuthenticationFactory.")
-    IllegalStateException requiredMechanismNotAvailable(String mechanismName);
-
-    @Message(id = 85, value = "No authentication mechanisms have been selected.")
-    IllegalStateException noMechanismsSelected();
-
-=======
     @Message(id = 83, value = "%s is not allowed to be null")
     String nullNotAllowed(String name);
->>>>>>> 7b988ee6
+
+    @Message(id = 84, value = "There are no mechanisms available from the HttpAuthenticationFactory.")
+    IllegalStateException noMechanismsAvailable();
+
+    @Message(id = 85, value = "The required mechanism '%s' is not available from the HttpAuthenticationFactory.")
+    IllegalStateException requiredMechanismNotAvailable(String mechanismName);
+
+    @Message(id = 86, value = "No authentication mechanisms have been selected.")
+    IllegalStateException noMechanismsSelected();
+
 }