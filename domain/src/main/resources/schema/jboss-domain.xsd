<?xml version="1.0" encoding="UTF-8"?>

<!--
  ~ JBoss, Home of Professional Open Source.
  ~ Copyright 2010, Red Hat, Inc., and individual contributors
  ~ as indicated by the @author tags. See the copyright.txt file in the
  ~ distribution for a full listing of individual contributors.
  ~
  ~ This is free software; you can redistribute it and/or modify it
  ~ under the terms of the GNU Lesser General Public License as
  ~ published by the Free Software Foundation; either version 2.1 of
  ~ the License, or (at your option) any later version.
  ~
  ~ This software is distributed in the hope that it will be useful,
  ~ but WITHOUT ANY WARRANTY; without even the implied warranty of
  ~ MERCHANTABILITY or FITNESS FOR A PARTICULAR PURPOSE. See the GNU
  ~ Lesser General Public License for more details.
  ~
  ~ You should have received a copy of the GNU Lesser General Public
  ~ License along with this software; if not, write to the Free
  ~ Software Foundation, Inc., 51 Franklin St, Fifth Floor, Boston, MA
  ~ 02110-1301 USA, or see the FSF site: http://www.fsf.org.
  -->

<xs:schema xmlns:xs="http://www.w3.org/2001/XMLSchema"
  xmlns="urn:jboss:domain:1.0"
  targetNamespace="urn:jboss:domain:1.0"
  xmlns:sec="urn:jboss:security-config:5.0"
  elementFormDefault="qualified"
  attributeFormDefault="unqualified"
>

  <!-- Include the web schema definitions for reuse -->
  <xs:include schemaLocation="jboss-domain-web.xsd"/>
  <!-- Import the security schema definitions for reuse -->
  <xs:import namespace="urn:jboss:security-config:5.0"  schemaLocation="security-config_5_0.xsd"/>
  
  <xs:element name="domain">
    <xs:complexType>
      <xs:choice minOccurs="0" maxOccurs="unbounded">
        <!-- TODO the domain-configuration concept needs review -->
        <xs:element name="domain-configuration" type="domain-configurationType"/>
        <xs:element name="extension" minOccurs="0" maxOccurs="unbounded" type="domain-extensionType"/>
        <xs:element name="profile" type="profileType" minOccurs="0" maxOccurs="unbounded"/>
        <xs:element name="deployments" type="domainDeploymentsType" minOccurs="0"/>
        <xs:element name="interfaces" type="named-interfacesType"/>
        <xs:element name="socket-binding-groups" type="socket-binding-groupsType"/>
        <xs:element name="server-groups" type="server-groupsType"/>
        <xs:element name="security-policy" type="sec:PolicyConfig" />
        <xs:element name="containers">
          <xs:complexType>
            <xs:all>
              <xs:element name="web-containers" type="web-containersType" />
            </xs:all>
          </xs:complexType>
                                                          
        </xs:element>
        <xs:element name="system-properties" type="propertiesWithOptionalValueType"/>
      </xs:choice>
    </xs:complexType>
  </xs:element>
  
  <xs:complexType name="server-groupsType">
     <xs:sequence>
        <xs:element name="server-group" type="server-groupType" minOccurs="0" maxOccurs="unbounded"/>
     </xs:sequence>
  </xs:complexType>

  <xs:complexType name="server-groupType">
     <xs:sequence>
<<<<<<< HEAD
        <xs:element name="jvm" type="java-configType" minOccurs="0"/>
        <xs:element name="socket-binding-group" type="socket-binding-group-refType" minOccurs="0"/>
=======
        <xs:element name="jvm" type="jvmType" minOccurs="0"/>
        <xs:element name="socket-group" type="socket-group-refType" minOccurs="0"/>
>>>>>>> 33825702
            
        <xs:element name="deployments" type="domainDeploymentsType" minOccurs="0"/>

        <xs:element name="resources" minOccurs="0" maxOccurs="unbounded" type="resourcesType"/>
        <xs:element name="system-properties" minOccurs="0" type="propertiesWithOptionalValueType"/>
     </xs:sequence>
     <xs:attribute name="group-name" type="xs:ID">
        <xs:annotation>
           <xs:documentation>
              The name of the server group
           </xs:documentation>
        </xs:annotation>
     </xs:attribute>
     <xs:attribute name="profile" type="xs:string">
        <xs:annotation>
           <xs:documentation>
              The name of the profile this server is running.
           </xs:documentation>
        </xs:annotation>
    </xs:attribute>
  </xs:complexType>

  <xs:complexType name="domainDeploymentsType">
    <xs:annotation>
      <xs:documentation>Contains a list of domain-level deployments</xs:documentation>
    </xs:annotation>
    <xs:sequence>
      <xs:element name="deployment" type="deploymentType" maxOccurs="unbounded"/>
    </xs:sequence>
  </xs:complexType>

  <xs:complexType name="deploymentType">
    <xs:annotation>
      <xs:documentation>Deployment represents anything that can be deployed (i.g. an application such as EJB-JAR, WAR, EAR,
                        any kind of standard archive such as RAR or JBoss-specific deployment descriptor such as -aop.xml, -jboss-beans.xml, etc),
                        which can be enabled or disabled on a domain level.

                        If a certain deployment (or a set of) is not relevant for a specific server-group
                        this deployment (or a set of) can be disabled for this server-group in the server-group configuration.</xs:documentation>
    </xs:annotation>
    <xs:attribute name="name" use="required">
      <xs:annotation>
        <xs:documentation>Name of the deployment</xs:documentation>
      </xs:annotation>
    </xs:attribute>
    <xs:attribute name="sha1" use="required">
      <xs:annotation>
        <xs:documentation>The checksum of the deployment</xs:documentation>
      </xs:annotation>
    </xs:attribute>
    <xs:attribute name="allowed" use="optional" type="xs:boolean" default="true">
      <xs:annotation>
        <xs:documentation>Whether the deployment is allowed.</xs:documentation>
      </xs:annotation>
    </xs:attribute>
    <xs:attribute name="start" use="optional" type="xs:boolean" default="true">
      <xs:annotation>
        <xs:documentation>Whether the deployment starts automatically when the server starts up.</xs:documentation>
      </xs:annotation>
    </xs:attribute>
  </xs:complexType>

<!-- TODO this is not used anywhere yet -->
    <xs:complexType name="clustersType">
        <xs:complexContent>
            <xs:extension base="server-groupType">
                <xs:sequence>
                    <xs:element name="partition-name" type="xs:string"/>
                    <xs:element name="state-transfer-timeout" type="xs:integer"/>
                    <xs:element name="method-call-timeout" type="xs:integer"/>
                </xs:sequence>
                <xs:attribute name="category" type="xs:string" use="required"/>                    
            </xs:extension>
        </xs:complexContent>
    </xs:complexType>

  <!-- domain-configuration related definitions -->
  <xs:complexType name="domain-configurationType">
    <xs:annotation>
      <xs:documentation>The domain manager/server bootstrap configuration</xs:documentation>
    </xs:annotation>
    <xs:sequence>
      <xs:element ref="bootstrapURI"/>
    </xs:sequence>
  </xs:complexType>
  <xs:element name="bootstrapURI" type="xs:string">
    <xs:annotation>
      <xs:documentation>The URI for bootstraping a domain server</xs:documentation>
    </xs:annotation>
  </xs:element>
  
  <xs:complexType name="domain-extensionType">
    <xs:annotation>
      <xs:documentation>An extension module that adds extensions to the domain</xs:documentation>
    </xs:annotation>
    <xs:attribute name="prefix" use="optional">
      <xs:annotation>
        <xs:documentation>A prefix that if applied to a subsystem name identifies
         that subsystem as being associated with this extension module. Used to
         provide a namespace for subsystem names so unrelated extension modules
         that happen to use the same subsystem names can be used.
        </xs:documentation>
      </xs:annotation>
    </xs:attribute>
    <xs:attribute name="module" use="required" type="xs:string">
      <xs:annotation>
        <xs:documentation>The name of the module, in group:artifiact format; e.g. org.foo:widget</xs:documentation>
      </xs:annotation>
    </xs:attribute>
    
  </xs:complexType>

  <xs:complexType name="profileType">
    <xs:annotation>
      <xs:documentation>Contains a list of subsystems</xs:documentation>
    </xs:annotation>
    <xs:sequence>
      <xs:element name="subsystem" type="subsystemType" maxOccurs="unbounded"/>
    </xs:sequence>
    <xs:attribute name="name" type="xs:string" use="required">
      <xs:annotation>
        <xs:documentation>Name of the profile</xs:documentation>
      </xs:annotation>
    </xs:attribute>
    <xs:attribute name="extends" type="xs:string" use="optional">
      <xs:annotation>
        <xs:documentation>Name of the profile this profile extends</xs:documentation>
      </xs:annotation>
    </xs:attribute>
  </xs:complexType>

  <xs:complexType name="subsystemType">
    <xs:annotation>
      <xs:documentation>Subsystem is a specific technology, service or a set of or a functionality
                        which can be enabled or disabled on a domain level.
                        Subsystems enabled on the domain level by default are enabled for all the server-groups in the domain.
                        If a certain subsystem (or a set of) is not relevant for a specific server-group
                        this subsystem (or a set of) can be disabled for this server-group in the server-group configuration.</xs:documentation>
    </xs:annotation>
    <xs:attribute name="name" use="required">
      <xs:annotation>
        <xs:documentation>Name of the subsystem</xs:documentation>
      </xs:annotation>
    </xs:attribute>
    <xs:attribute name="allowed" use="optional" type="xs:boolean" default="true">
      <xs:annotation>
        <xs:documentation>Whether the subsystem is allowed.</xs:documentation>
      </xs:annotation>
    </xs:attribute>
  </xs:complexType>

   <xs:complexType name="socket-binding-groupsType">
    <xs:annotation>
      <xs:documentation>Contains a list of socket groups</xs:documentation>
    </xs:annotation>
    <xs:sequence>
      <xs:element name="socket-binding-group" type="socket-binding-groupType" maxOccurs="unbounded"/>
    </xs:sequence>
   </xs:complexType>

   <xs:complexType name="socket-binding-groupType">
    <xs:annotation>
      <xs:documentation>Contains a list of socket configurations</xs:documentation>
    </xs:annotation>
    <xs:sequence>
      <xs:element name="socket-binding" type="socket-bindingType" maxOccurs="unbounded"/>
    </xs:sequence>
    <xs:attribute name="name" type="xs:string" use="required"/>
    <xs:attribute name="extends" type="xs:string" use="optional">
      <xs:annotation>
        <xs:documentation>Name of a previously declared socket group this group extends.</xs:documentation>
      </xs:annotation>
    </xs:attribute>
    <xs:attribute name="default-interface" type="xs:string" use="optional">
      <xs:annotation>
        <xs:documentation>
            Name of an interface that should be used as the interface for
            any sockets that do not explicitly declare an interface.
        </xs:documentation>
      </xs:annotation>
    </xs:attribute>
   </xs:complexType>
   
   <xs:complexType name="socket-bindingType">
    <xs:annotation>
      <xs:documentation>Configuration information for a socket.</xs:documentation>
    </xs:annotation>
    <xs:attribute name="name" type="xs:string" use="required"/>
    <xs:attribute name="interface" type="xs:string" use="optional">
      <xs:annotation>
        <xs:documentation>
            Name of the interface to which the socket should be bound, or, for multicast
            sockets, the interface on which it should listen. This should
            be one of the declared interfaces.
        </xs:documentation>
      </xs:annotation>
    </xs:attribute>
    <xs:attribute name="port" type="xs:unsignedShort" use="optional" default="0">
      <xs:annotation>
        <xs:documentation>
            Number of the port to which the socket should be bound.
        </xs:documentation>
      </xs:annotation>
    </xs:attribute>
    <xs:attribute name="fixed-port" type="xs:boolean" use="optional" default="false">
      <xs:annotation>
        <xs:documentation>
            Whether the port value should remain fixed even if numerically offsets
            are applied to the other sockets in the socket group..
        </xs:documentation>
      </xs:annotation>
    </xs:attribute>
    <xs:attribute name="multicast-address" type="xs:string" use="optional">
      <xs:annotation>
        <xs:documentation>
            Multicast address on which the socket should receive multicast
            traffic. If unspecified, the socket will not be configured
            to receive multicast.
        </xs:documentation>
      </xs:annotation>
    </xs:attribute>
    <xs:attribute name="multicast-port" type="xs:positiveInteger" use="optional">
      <xs:annotation>
        <xs:documentation>
            Port on which the socket should receive multicast
            traffic. If unspecified, the socket will not be configured
            to receive multicast.
        </xs:documentation>
      </xs:annotation>
    </xs:attribute>
   </xs:complexType>

    <!-- resources related definitions -->
    <xs:complexType name="resourcesType">
        <xs:choice minOccurs="0" maxOccurs="unbounded">
            <xs:element name="external-jndi-resource" type="external-jndi-resourceType"/>
            <xs:element name="jdbc-resource" type="external-jndi-resourceType"/>
            <xs:element name="mail-resource" type="mail-resourceType"/>
            <xs:element name="persistence-manager-factory-resource"
                type="persistence-manager-factory-resourceType"/>
            <!-- 
            <xs:group ref="connector-resource"/>
            <xs:group ref="resource-adapter-config"/>
            <xs:group ref="connector-connection-pool"/>
            -->
        </xs:choice>
        <xs:attribute name="name"/>
        <xs:attribute name="jndi-name">
            <xs:annotation>
                <xs:documentation>The JNDI name under which to bind the resource</xs:documentation>
            </xs:annotation>
        </xs:attribute>
        <xs:attribute name="factory-class">
            <xs:annotation>
                <xs:documentation>The class name of the ObjectFactory</xs:documentation>
            </xs:annotation>
        </xs:attribute>
    </xs:complexType>

    <xs:complexType name="external-jndi-resourceType">
        <xs:complexContent>
            <xs:extension base="resource-commonType">
                <xs:attribute name="jndi-lookup-name" use="required"/>
                <xs:attribute name="res-type" use="required"/>
                <xs:attribute name="factory-class" use="required"/>
                <xs:attribute name="enabled" default="true" type="xs:boolean"/>
            </xs:extension>
        </xs:complexContent>
    </xs:complexType>

    <xs:complexType name="jdbc-resourceType">
        <xs:complexContent>
            <xs:extension base="resource-commonType">
                <xs:attribute name="pool-name" use="required"/>
                <xs:attribute name="enabled" default="true" type="xs:boolean"/>
            </xs:extension>
        </xs:complexContent>
    </xs:complexType>

    <xs:attributeGroup name="jdbc-connection-pool">
        <xs:attribute name="name" use="required"/>
    </xs:attributeGroup>

    <xs:complexType name="mail-resourceType">
        <xs:complexContent>
            <xs:extension base="resource-commonType">
                <xs:sequence minOccurs="0" maxOccurs="1">
                    <xs:annotation>
                        <xs:documentation>The JavaMail connection properties</xs:documentation>
                    </xs:annotation>
                    <xs:element name="mail.store.protocol" type="xs:string"/>
                    <xs:element name="mail.transport.protocol" type="xs:string"/>
                    <xs:element name="mail.user" type="xs:string"/>
                    <xs:element name="mail.pop3.host" type="xs:string"/>
                    <xs:element name="mail.smtp.host" type="xs:string"/>
                    <xs:element name="mail.smtp.port" type="xs:string"/>
                    <xs:element name="mail.from" type="xs:string"/>
                    <xs:element name="mail.debug" type="xs:string"/>
                </xs:sequence>
                <xs:attribute name="user" use="required"/>
                <xs:attribute name="password" use="required"/>
            </xs:extension>
        </xs:complexContent>
    </xs:complexType>

    <xs:complexType name="persistence-manager-factory-resourceType">
        <xs:complexContent>
            <xs:extension base="resource-commonType">
                <xs:attribute name="factory-class" use="required">
                    <xs:annotation>
                        <xs:documentation>The class name of the JPA factory</xs:documentation>
                    </xs:annotation>
                </xs:attribute>
            </xs:extension>
        </xs:complexContent>
    </xs:complexType>

    <xs:complexType name="resource-commonType">
        <xs:sequence minOccurs="0" maxOccurs="1">
            <xs:element name="properties" type="propertiesWithRequiredValueType"/>
        </xs:sequence>
    </xs:complexType>

</xs:schema><|MERGE_RESOLUTION|>--- conflicted
+++ resolved
@@ -68,13 +68,8 @@
 
   <xs:complexType name="server-groupType">
      <xs:sequence>
-<<<<<<< HEAD
-        <xs:element name="jvm" type="java-configType" minOccurs="0"/>
+        <xs:element name="jvm" type="jvmType" minOccurs="0"/>
         <xs:element name="socket-binding-group" type="socket-binding-group-refType" minOccurs="0"/>
-=======
-        <xs:element name="jvm" type="jvmType" minOccurs="0"/>
-        <xs:element name="socket-group" type="socket-group-refType" minOccurs="0"/>
->>>>>>> 33825702
             
         <xs:element name="deployments" type="domainDeploymentsType" minOccurs="0"/>
 
