<?xml version="1.0" encoding="UTF-8"?>

<!--
  ~ JBoss, Home of Professional Open Source.
  ~ Copyright 2010, Red Hat, Inc., and individual contributors
  ~ as indicated by the @author tags. See the copyright.txt file in the
  ~ distribution for a full listing of individual contributors.
  ~
  ~ This is free software; you can redistribute it and/or modify it
  ~ under the terms of the GNU Lesser General Public License as
  ~ published by the Free Software Foundation; either version 2.1 of
  ~ the License, or (at your option) any later version.
  ~
  ~ This software is distributed in the hope that it will be useful,
  ~ but WITHOUT ANY WARRANTY; without even the implied warranty of
  ~ MERCHANTABILITY or FITNESS FOR A PARTICULAR PURPOSE. See the GNU
  ~ Lesser General Public License for more details.
  ~
  ~ You should have received a copy of the GNU Lesser General Public
  ~ License along with this software; if not, write to the Free
  ~ Software Foundation, Inc., 51 Franklin St, Fifth Floor, Boston, MA
  ~ 02110-1301 USA, or see the FSF site: http://www.fsf.org.
  -->

<xs:schema xmlns:xs="http://www.w3.org/2001/XMLSchema"
  xmlns="urn:jboss:domain:1.0"
  targetNamespace="urn:jboss:domain:1.0"
  xmlns:sec="urn:jboss:security-config:5.0"
  elementFormDefault="qualified"
  attributeFormDefault="unqualified"
>

  <!-- Include the some schema definitions for reuse -->
  <xs:include schemaLocation="jboss-domain-common.xsd"/>
  <xs:include schemaLocation="jboss-domain-web.xsd"/>
  <xs:include schemaLocation="jboss-domain-mod_cluster.xsd"/>

  <!-- Import the security schema definitions for reuse -->
  <xs:import namespace="urn:jboss:security-config:5.0"  schemaLocation="security-config_5_0.xsd"/>
  
  <xs:element name="domain">
    <xs:complexType>
      <xs:choice minOccurs="0" maxOccurs="unbounded">
        <!-- TODO the domain-configuration concept needs review -->
        <xs:element name="domain-configuration" type="domain-configurationType"/>
        <xs:element name="extension" minOccurs="0" maxOccurs="unbounded" type="domain-extensionType"/>
        <xs:element name="profile" type="profileType" minOccurs="0" maxOccurs="unbounded"/>
        <xs:element name="deployments" type="domainDeploymentsType" minOccurs="0"/>
        <xs:element name="interfaces" type="named-interfacesType"/>
        <xs:element name="socket-binding-groups" type="socket-binding-groupsType"/>
        <xs:element name="server-groups" type="server-groupsType"/>
        <xs:element name="security-policy" type="sec:PolicyConfig" />
        <xs:element name="mod-cluster-config" type="mod-cluster-configType" />
        <xs:element name="containers">
          <xs:complexType>
            <xs:all>
              <xs:element name="web-containers" type="web-containersType" />
            </xs:all>
          </xs:complexType>
                                                          
        </xs:element>
        <xs:element name="system-properties" type="propertiesWithOptionalValueType"/>
      </xs:choice>
    </xs:complexType>
  </xs:element>
  
  <xs:complexType name="server-groupsType">
     <xs:sequence>
        <xs:element name="server-group" type="server-groupType" minOccurs="0" maxOccurs="unbounded"/>
     </xs:sequence>
  </xs:complexType>

  <xs:complexType name="server-groupType">
     <xs:sequence>
        <xs:element name="jvm" type="jvmType" minOccurs="0"/>
        <xs:element name="socket-binding-group" type="socket-binding-group-refType" minOccurs="0"/>
            
        <xs:element name="deployments" type="domainDeploymentsType" minOccurs="0"/>

        <xs:element name="resources" minOccurs="0" maxOccurs="unbounded" type="resourcesType"/>
        <xs:element name="system-properties" minOccurs="0" type="propertiesWithOptionalValueType"/>
     </xs:sequence>
     <xs:attribute name="group-name" type="xs:ID">
        <xs:annotation>
           <xs:documentation>
              The name of the server group
           </xs:documentation>
        </xs:annotation>
     </xs:attribute>
     <xs:attribute name="profile" type="xs:string">
        <xs:annotation>
           <xs:documentation>
              The name of the profile this server is running.
           </xs:documentation>
        </xs:annotation>
    </xs:attribute>
  </xs:complexType>

  <xs:complexType name="domainDeploymentsType">
    <xs:annotation>
      <xs:documentation>Contains a list of domain-level deployments</xs:documentation>
    </xs:annotation>
    <xs:sequence>
      <xs:element name="deployment" type="deploymentType" maxOccurs="unbounded"/>
    </xs:sequence>
  </xs:complexType>

  <xs:complexType name="deploymentType">
    <xs:annotation>
      <xs:documentation>Deployment represents anything that can be deployed (i.g. an application such as EJB-JAR, WAR, EAR,
                        any kind of standard archive such as RAR or JBoss-specific deployment descriptor such as -aop.xml, -jboss-beans.xml, etc),
                        which can be enabled or disabled on a domain level.

                        If a certain deployment (or a set of) is not relevant for a specific server-group
                        this deployment (or a set of) can be disabled for this server-group in the server-group configuration.</xs:documentation>
    </xs:annotation>
    <xs:attribute name="name" use="required">
      <xs:annotation>
        <xs:documentation>Name of the deployment</xs:documentation>
      </xs:annotation>
    </xs:attribute>
    <xs:attribute name="sha1" use="required">
      <xs:annotation>
        <xs:documentation>The checksum of the deployment</xs:documentation>
      </xs:annotation>
    </xs:attribute>
    <xs:attribute name="allowed" use="optional" type="xs:boolean" default="true">
      <xs:annotation>
        <xs:documentation>Whether the deployment is allowed.</xs:documentation>
      </xs:annotation>
    </xs:attribute>
    <xs:attribute name="start" use="optional" type="xs:boolean" default="true">
      <xs:annotation>
        <xs:documentation>Whether the deployment starts automatically when the server starts up.</xs:documentation>
      </xs:annotation>
    </xs:attribute>
  </xs:complexType>

<!-- TODO this is not used anywhere yet -->
    <xs:complexType name="clustersType">
        <xs:complexContent>
            <xs:extension base="server-groupType">
                <xs:sequence>
                    <xs:element name="partition-name" type="xs:string"/>
                    <xs:element name="state-transfer-timeout" type="xs:integer"/>
                    <xs:element name="method-call-timeout" type="xs:integer"/>
                </xs:sequence>
                <xs:attribute name="category" type="xs:string" use="required"/>                    
            </xs:extension>
        </xs:complexContent>
    </xs:complexType>

  <!-- domain-configuration related definitions -->
  <xs:complexType name="domain-configurationType">
    <xs:annotation>
      <xs:documentation>The domain manager/server bootstrap configuration</xs:documentation>
    </xs:annotation>
    <xs:sequence>
      <xs:element ref="bootstrapURI"/>
    </xs:sequence>
  </xs:complexType>
  <xs:element name="bootstrapURI" type="xs:string">
    <xs:annotation>
      <xs:documentation>The URI for bootstraping a domain server</xs:documentation>
    </xs:annotation>
  </xs:element>
  
  <xs:complexType name="domain-extensionType">
    <xs:annotation>
      <xs:documentation>An extension module that adds extensions to the domain</xs:documentation>
    </xs:annotation>
    <xs:attribute name="prefix" use="optional">
      <xs:annotation>
        <xs:documentation>A prefix that if applied to a subsystem name identifies
         that subsystem as being associated with this extension module. Used to
         provide a namespace for subsystem names so unrelated extension modules
         that happen to use the same subsystem names can be used.
        </xs:documentation>
      </xs:annotation>
    </xs:attribute>
    <xs:attribute name="module" use="required" type="xs:string">
      <xs:annotation>
        <xs:documentation>The name of the module, in group:artifiact format; e.g. org.foo:widget</xs:documentation>
      </xs:annotation>
    </xs:attribute>
    
  </xs:complexType>

  <xs:complexType name="profileType">
    <xs:annotation>
      <xs:documentation>Contains a list of subsystems</xs:documentation>
    </xs:annotation>
    <xs:sequence>
      <xs:element name="subsystem" type="subsystemType" maxOccurs="unbounded"/>
    </xs:sequence>
    <xs:attribute name="name" type="xs:string" use="required">
      <xs:annotation>
        <xs:documentation>Name of the profile</xs:documentation>
      </xs:annotation>
    </xs:attribute>
    <xs:attribute name="extends" type="xs:string" use="optional">
      <xs:annotation>
        <xs:documentation>Name of the profile this profile extends</xs:documentation>
      </xs:annotation>
    </xs:attribute>
  </xs:complexType>

  <xs:complexType name="subsystemType">
    <xs:annotation>
      <xs:documentation>Subsystem is a specific technology, service or a set of or a functionality
                        which can be enabled or disabled on a domain level.
                        Subsystems enabled on the domain level by default are enabled for all the server-groups in the domain.
                        If a certain subsystem (or a set of) is not relevant for a specific server-group
                        this subsystem (or a set of) can be disabled for this server-group in the server-group configuration.</xs:documentation>
    </xs:annotation>
    <xs:attribute name="name" use="required">
      <xs:annotation>
        <xs:documentation>Name of the subsystem</xs:documentation>
      </xs:annotation>
    </xs:attribute>
    <xs:attribute name="allowed" use="optional" type="xs:boolean" default="true">
      <xs:annotation>
        <xs:documentation>Whether the subsystem is allowed.</xs:documentation>
      </xs:annotation>
    </xs:attribute>
  </xs:complexType>

   <xs:complexType name="socket-binding-groupsType">
    <xs:annotation>
      <xs:documentation>Contains a list of socket groups</xs:documentation>
    </xs:annotation>
    <xs:sequence>
      <xs:element name="socket-binding-group" type="socket-binding-groupType" maxOccurs="unbounded"/>
    </xs:sequence>
   </xs:complexType>

   <xs:complexType name="socket-binding-groupType">
    <xs:annotation>
      <xs:documentation>Contains a list of socket configurations</xs:documentation>
    </xs:annotation>
    <xs:sequence>
      <xs:element name="socket-binding" type="socket-bindingType" maxOccurs="unbounded"/>
    </xs:sequence>
    <xs:attribute name="name" type="xs:string" use="required"/>
    <xs:attribute name="extends" type="xs:string" use="optional">
      <xs:annotation>
        <xs:documentation>Name of a previously declared socket group this group extends.</xs:documentation>
      </xs:annotation>
    </xs:attribute>
    <xs:attribute name="default-interface" type="xs:string" use="optional">
      <xs:annotation>
        <xs:documentation>
            Name of an interface that should be used as the interface for
            any sockets that do not explicitly declare an interface.
        </xs:documentation>
      </xs:annotation>
    </xs:attribute>
   </xs:complexType>
   
<<<<<<< HEAD
=======
   <xs:complexType name="socket-bindingType">
    <xs:annotation>
      <xs:documentation>Configuration information for a socket.</xs:documentation>
    </xs:annotation>
    <xs:attribute name="name" type="xs:string" use="required"/>
    <xs:attribute name="interface" type="xs:string" use="optional">
      <xs:annotation>
        <xs:documentation>
            Name of the interface to which the socket should be bound, or, for multicast
            sockets, the interface on which it should listen. This should
            be one of the declared interfaces.
        </xs:documentation>
      </xs:annotation>
    </xs:attribute>
    <xs:attribute name="port" type="xs:unsignedShort" use="optional" default="0">
      <xs:annotation>
        <xs:documentation>
            Number of the port to which the socket should be bound.
        </xs:documentation>
      </xs:annotation>
    </xs:attribute>
    <xs:attribute name="fixed-port" type="xs:boolean" use="optional" default="false">
      <xs:annotation>
        <xs:documentation>
            Whether the port value should remain fixed even if numerically offsets
            are applied to the other sockets in the socket group..
        </xs:documentation>
      </xs:annotation>
    </xs:attribute>
    <xs:attribute name="multicast-address" type="xs:string" use="optional">
      <xs:annotation>
        <xs:documentation>
            Multicast address on which the socket should receive multicast
            traffic. If unspecified, the socket will not be configured
            to receive multicast.
        </xs:documentation>
      </xs:annotation>
    </xs:attribute>
    <xs:attribute name="multicast-port" type="xs:positiveInteger" use="optional">
      <xs:annotation>
        <xs:documentation>
            Port on which the socket should receive multicast
            traffic. If unspecified, the socket will not be configured
            to receive multicast.
        </xs:documentation>
      </xs:annotation>
    </xs:attribute>
   </xs:complexType>

>>>>>>> 1fa25df3
    <!-- resources related definitions -->
    <xs:complexType name="resourcesType">
        <xs:choice minOccurs="0" maxOccurs="unbounded">
            <xs:element name="external-jndi-resource" type="external-jndi-resourceType"/>
            <xs:element name="jdbc-resource" type="external-jndi-resourceType"/>
            <xs:element name="mail-resource" type="mail-resourceType"/>
            <xs:element name="persistence-manager-factory-resource"
                type="persistence-manager-factory-resourceType"/>
            <!-- 
            <xs:group ref="connector-resource"/>
            <xs:group ref="resource-adapter-config"/>
            <xs:group ref="connector-connection-pool"/>
            -->
        </xs:choice>
        <xs:attribute name="name"/>
        <xs:attribute name="jndi-name">
            <xs:annotation>
                <xs:documentation>The JNDI name under which to bind the resource</xs:documentation>
            </xs:annotation>
        </xs:attribute>
        <xs:attribute name="factory-class">
            <xs:annotation>
                <xs:documentation>The class name of the ObjectFactory</xs:documentation>
            </xs:annotation>
        </xs:attribute>
    </xs:complexType>

    <xs:complexType name="external-jndi-resourceType">
        <xs:complexContent>
            <xs:extension base="resource-commonType">
                <xs:attribute name="jndi-lookup-name" use="required"/>
                <xs:attribute name="res-type" use="required"/>
                <xs:attribute name="factory-class" use="required"/>
                <xs:attribute name="enabled" default="true" type="xs:boolean"/>
            </xs:extension>
        </xs:complexContent>
    </xs:complexType>

    <xs:complexType name="jdbc-resourceType">
        <xs:complexContent>
            <xs:extension base="resource-commonType">
                <xs:attribute name="pool-name" use="required"/>
                <xs:attribute name="enabled" default="true" type="xs:boolean"/>
            </xs:extension>
        </xs:complexContent>
    </xs:complexType>

    <xs:attributeGroup name="jdbc-connection-pool">
        <xs:attribute name="name" use="required"/>
    </xs:attributeGroup>

    <xs:complexType name="mail-resourceType">
        <xs:complexContent>
            <xs:extension base="resource-commonType">
                <xs:sequence minOccurs="0" maxOccurs="1">
                    <xs:annotation>
                        <xs:documentation>The JavaMail connection properties</xs:documentation>
                    </xs:annotation>
                    <xs:element name="mail.store.protocol" type="xs:string"/>
                    <xs:element name="mail.transport.protocol" type="xs:string"/>
                    <xs:element name="mail.user" type="xs:string"/>
                    <xs:element name="mail.pop3.host" type="xs:string"/>
                    <xs:element name="mail.smtp.host" type="xs:string"/>
                    <xs:element name="mail.smtp.port" type="xs:string"/>
                    <xs:element name="mail.from" type="xs:string"/>
                    <xs:element name="mail.debug" type="xs:string"/>
                </xs:sequence>
                <xs:attribute name="user" use="required"/>
                <xs:attribute name="password" use="required"/>
            </xs:extension>
        </xs:complexContent>
    </xs:complexType>

    <xs:complexType name="persistence-manager-factory-resourceType">
        <xs:complexContent>
            <xs:extension base="resource-commonType">
                <xs:attribute name="factory-class" use="required">
                    <xs:annotation>
                        <xs:documentation>The class name of the JPA factory</xs:documentation>
                    </xs:annotation>
                </xs:attribute>
            </xs:extension>
        </xs:complexContent>
    </xs:complexType>

    <xs:complexType name="resource-commonType">
        <xs:sequence minOccurs="0" maxOccurs="1">
            <xs:element name="properties" type="propertiesWithRequiredValueType"/>
        </xs:sequence>
    </xs:complexType>

</xs:schema><|MERGE_RESOLUTION|>--- conflicted
+++ resolved
@@ -257,8 +257,6 @@
     </xs:attribute>
    </xs:complexType>
    
-<<<<<<< HEAD
-=======
    <xs:complexType name="socket-bindingType">
     <xs:annotation>
       <xs:documentation>Configuration information for a socket.</xs:documentation>
@@ -308,7 +306,6 @@
     </xs:attribute>
    </xs:complexType>
 
->>>>>>> 1fa25df3
     <!-- resources related definitions -->
     <xs:complexType name="resourcesType">
         <xs:choice minOccurs="0" maxOccurs="unbounded">
