--- conflicted
+++ resolved
@@ -63,12 +63,6 @@
 import org.jboss.as.security.Constants;
 import org.jboss.dmr.ModelNode;
 import org.jboss.dmr.ModelType;
-<<<<<<< HEAD
-import org.jboss.msc.service.ServiceBuilder;
-=======
-import org.jboss.msc.service.Service;
-import org.jboss.msc.service.ServiceController;
->>>>>>> 1572df1c
 import org.jboss.msc.service.ServiceController.Mode;
 import org.jboss.msc.service.ServiceName;
 import org.wildfly.security.auth.server.SecurityDomain;
@@ -81,15 +75,11 @@
  */
 public class ApplicationSecurityDomainDefinition extends SimpleResourceDefinition {
 
-<<<<<<< HEAD
-    public static final String APPLICATION_SECURITY_DOMAIN_CAPABILITY = "org.wildfly.ejb3.application-security-domain";
+    public static final String APPLICATION_SECURITY_DOMAIN_CAPABILITY_NAME = "org.wildfly.ejb3.application-security-domain";
     public static final String CAPABILITY_APPLICATION_SECURITY_DOMAIN_KNOWN_DEPLOYMENTS = "org.wildfly.ejb3.application-security-domain.known-deployments";
-=======
     private static final String SECURITY_DOMAIN_CAPABILITY_NAME = "org.wildfly.security.security-domain";
     private static final String JACC_POLICY_CAPABILITY_NAME = "org.wildfly.security.jacc-policy";
->>>>>>> 1572df1c
-
-    public static final String APPLICATION_SECURITY_DOMAIN_CAPABILITY_NAME = "org.wildfly.ejb3.application-security-domain";
+
     static final RuntimeCapability<Void> APPLICATION_SECURITY_DOMAIN_CAPABILITY = RuntimeCapability
             .Builder.of(APPLICATION_SECURITY_DOMAIN_CAPABILITY_NAME, true, ApplicationSecurityDomain.class)
             .build();
@@ -177,43 +167,33 @@
         protected void performRuntime(OperationContext context, ModelNode operation, ModelNode model) throws OperationFailedException {
             String securityDomain = SECURITY_DOMAIN.resolveModelAttribute(context, model).asString();
             boolean enableJacc = ENABLE_JACC.resolveModelAttribute(context, model).asBoolean();
-<<<<<<< HEAD
-            RuntimeCapability<?> runtimeCapability = APPLICATION_SECURITY_DOMAIN_RUNTIME_CAPABILITY.fromBaseCapability(context.getCurrentAddressValue());
+
+            RuntimeCapability<?> runtimeCapability = APPLICATION_SECURITY_DOMAIN_CAPABILITY.fromBaseCapability(context.getCurrentAddressValue());
             ServiceName serviceName = runtimeCapability.getCapabilityServiceName(ApplicationSecurityDomain.class);
             ServiceName securityDomainServiceName = serviceName.append(Constants.SECURITY_DOMAIN);
 
-            ServiceBuilder<?> serviceBuilder = context.getServiceTarget().addService(serviceName)
+            CapabilityServiceBuilder<?> serviceBuilder = context.getCapabilityServiceTarget().addCapability(APPLICATION_SECURITY_DOMAIN_CAPABILITY)
                     .setInitialMode(Mode.LAZY);
 
             Supplier<SecurityDomain> securityDomainSupplier = serviceBuilder.requires(context.getCapabilityServiceName(
-                    SECURITY_DOMAIN_CAPABILITY, securityDomain, SecurityDomain.class));
+                    SECURITY_DOMAIN_CAPABILITY_NAME, securityDomain, SecurityDomain.class));
 
             Consumer<ApplicationSecurityDomainService.ApplicationSecurityDomain> applicationSecurityDomainConsumer = serviceBuilder.provides(serviceName);
             Consumer<SecurityDomain> securityDomainConsumer = serviceBuilder.provides(securityDomainServiceName);
 
             ApplicationSecurityDomainService service = new ApplicationSecurityDomainService(enableJacc, securityDomainSupplier, applicationSecurityDomainConsumer, securityDomainConsumer);
             serviceBuilder.setInstance(service);
-=======
-
-            ApplicationSecurityDomainService applicationSecurityDomainService = new ApplicationSecurityDomainService(enableJacc);
->>>>>>> 1572df1c
-
-            CapabilityServiceBuilder<ApplicationSecurityDomain> capabilityServiceBuilder = context.getCapabilityServiceTarget().addCapability(APPLICATION_SECURITY_DOMAIN_CAPABILITY, applicationSecurityDomainService);
-            capabilityServiceBuilder.addCapabilityRequirement(SECURITY_DOMAIN_CAPABILITY_NAME, SecurityDomain.class, applicationSecurityDomainService.getSecurityDomainInjector(), securityDomain);
+
             if (model.hasDefined(ENABLE_JACC.getName())) {
                 if (ENABLE_JACC.resolveModelAttribute(context, model).asBoolean()) {
-                    capabilityServiceBuilder.requires(context.getCapabilityServiceName(JACC_POLICY_CAPABILITY_NAME, Policy.class));
+                    serviceBuilder.requires(context.getCapabilityServiceName(JACC_POLICY_CAPABILITY_NAME, Policy.class));
                 }
             }
-<<<<<<< HEAD
 
             serviceBuilder.install();
 
             KnownDeploymentsApi knownDeploymentsApi = context.getAttachment(KNOWN_DEPLOYMENTS_KEY);
             knownDeploymentsApi.setApplicationSecurityDomainService(service);
-=======
-            capabilityServiceBuilder.setInitialMode(Mode.LAZY).install();
->>>>>>> 1572df1c
         }
     }
 
@@ -250,15 +230,9 @@
         public void execute(OperationContext context, ModelNode operation) throws OperationFailedException {
             if (context.isDefaultRequiresRuntime()) {
                 context.addStep((ctx, op) -> {
-<<<<<<< HEAD
                     final KnownDeploymentsApi knownDeploymentsApi = context.getCapabilityRuntimeAPI(
                             CAPABILITY_APPLICATION_SECURITY_DOMAIN_KNOWN_DEPLOYMENTS, ctx.getCurrentAddressValue(),
                             KnownDeploymentsApi.class);
-=======
-                    ServiceName serviceName = APPLICATION_SECURITY_DOMAIN_CAPABILITY.getCapabilityServiceName(ApplicationSecurityDomain.class, context.getCurrentAddressValue());
-                    ServiceRegistry serviceRegistry = context.getServiceRegistry(false);
-                    ServiceController<?> controller = serviceRegistry.getRequiredService(serviceName);
->>>>>>> 1572df1c
 
                     ModelNode deploymentList = new ModelNode();
                     for (String current : knownDeploymentsApi.getKnownDeployments()) {
