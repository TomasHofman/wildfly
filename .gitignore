# ignore .svn metadata files
.svn
# ignore Maven generated target folders
target
# ignore eclipse files
.project
.classpath
.settings
# ignore IDEA files
*.iml
*.ipr
<<<<<<< HEAD
target
*.jar
*.zip
.idea
=======
*.iws
/.idea
>>>>>>> d9e63c1a
<|MERGE_RESOLUTION|>--- conflicted
+++ resolved
@@ -9,12 +9,5 @@
 # ignore IDEA files
 *.iml
 *.ipr
-<<<<<<< HEAD
-target
-*.jar
-*.zip
-.idea
-=======
 *.iws
-/.idea
->>>>>>> d9e63c1a
+/.idea