--- conflicted
+++ resolved
@@ -58,14 +58,6 @@
             return true;
         }
     }
-<<<<<<< HEAD
-
-    private static void validateSSLConfig(final boolean supportSSL, final boolean sslConfigured,
-                                          final boolean serverRequiresSsl, final boolean clientRequiresSsl) throws OperationFailedException {
-
-        if (supportSSL && !sslConfigured) {
-            throw IIOPLogger.ROOT_LOGGER.noSecurityDomainOrSSLContextsSpecified();
-=======
 
     private static void validateSSLConfig(final boolean supportSSL, final boolean sslConfigured,
                                           final boolean serverRequiresSsl, final boolean clientRequiresSsl) throws OperationFailedException {
@@ -73,7 +65,6 @@
             if (!sslConfigured) {
                 throw IIOPLogger.ROOT_LOGGER.noSecurityDomainOrSSLContextsSpecified();
             }
->>>>>>> 92372bb6
         } else if (serverRequiresSsl || clientRequiresSsl) {
             // if either the server or the client requires SSL, then SSL support must have been enabled.
             throw IIOPLogger.ROOT_LOGGER.sslNotConfigured();
