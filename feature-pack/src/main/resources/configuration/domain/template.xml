<?xml version='1.0' encoding='UTF-8'?>

<<<<<<< HEAD
<domain xmlns="urn:jboss:domain:4.2">
=======
<domain xmlns="urn:jboss:domain:5.0">
>>>>>>> a5469224

    <extensions>
        <?EXTENSIONS?>
    </extensions>

    <system-properties>
        <!-- IPv4 is not required, but setting this helps avoid unintended use of IPv6 -->
        <property name="java.net.preferIPv4Stack" value="true"/>
    </system-properties>

    <management>
        <access-control provider="simple">
            <role-mapping>
                <role name="SuperUser">
                    <include>
                        <user name="$local"/>
                    </include>
                </role>
            </role-mapping>
        </access-control>
    </management>

    <profiles>
        <profile name="default">
            <?SUBSYSTEMS socket-binding-group="standard-sockets"?>
        </profile>
        <profile name="ha">
            <?SUBSYSTEMS socket-binding-group="ha-sockets"?>
        </profile>
        <profile name="full">
            <?SUBSYSTEMS socket-binding-group="full-sockets"?>
        </profile>
        <profile name="full-ha">
            <?SUBSYSTEMS socket-binding-group="full-ha-sockets"?>
        </profile>
        <profile name="load-balancer">
            <?SUBSYSTEMS socket-binding-group="load-balancer-sockets"?>
        </profile>
    </profiles>

    <!--
         Named interfaces that can be referenced elsewhere in the configuration. The configuration
         for how to associate these logical names with an actual network interface can either
         be specified here or can be declared on a per-host basis in the equivalent element in host.xml.

         These default configurations require the binding specification to be done in host.xml.
    -->
    <interfaces>
        <interface name="management"/>
        <interface name="public"/>
        <?INTERFACES?>
    </interfaces>

    <socket-binding-groups>
        <socket-binding-group name="standard-sockets" default-interface="public">
            <!-- Needed for server groups using the 'default' profile  -->
            <?SOCKET-BINDINGS?>
        </socket-binding-group>
        <socket-binding-group name="ha-sockets" default-interface="public">
            <!-- Needed for server groups using the 'ha' profile  -->
            <?SOCKET-BINDINGS?>
        </socket-binding-group>
        <socket-binding-group name="full-sockets" default-interface="public">
            <!-- Needed for server groups using the 'full' profile  -->
            <?SOCKET-BINDINGS?>
        </socket-binding-group>
        <socket-binding-group name="full-ha-sockets" default-interface="public">
            <!-- Needed for server groups using the 'full-ha' profile  -->
            <?SOCKET-BINDINGS?>
        </socket-binding-group>
        <socket-binding-group name="load-balancer-sockets" default-interface="public">
            <!-- Needed for server groups using the 'load-balancer' profile  -->
            <?SOCKET-BINDINGS?>
        </socket-binding-group>
    </socket-binding-groups>

    <server-groups>
        <server-group name="main-server-group" profile="full">
            <jvm name="default">
                <heap size="64m" max-size="512m"/>
            </jvm>
            <socket-binding-group ref="full-sockets"/>
        </server-group>
        <server-group name="other-server-group" profile="full-ha">
            <jvm name="default">
                <heap size="64m" max-size="512m"/>
            </jvm>
            <socket-binding-group ref="full-ha-sockets"/>
        </server-group>
    </server-groups>

</domain><|MERGE_RESOLUTION|>--- conflicted
+++ resolved
@@ -1,10 +1,6 @@
 <?xml version='1.0' encoding='UTF-8'?>
 
-<<<<<<< HEAD
-<domain xmlns="urn:jboss:domain:4.2">
-=======
 <domain xmlns="urn:jboss:domain:5.0">
->>>>>>> a5469224
 
     <extensions>
         <?EXTENSIONS?>
